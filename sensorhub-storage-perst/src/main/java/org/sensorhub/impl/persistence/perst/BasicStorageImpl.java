--- conflicted
+++ resolved
@@ -1,45 +1,45 @@
-/***************************** BEGIN LICENSE BLOCK ***************************
-
-The contents of this file are subject to the Mozilla Public License, v. 2.0.
-If a copy of the MPL was not distributed with this file, You can obtain one
-at http://mozilla.org/MPL/2.0/.
-
-Software distributed under the License is distributed on an "AS IS" basis,
-WITHOUT WARRANTY OF ANY KIND, either express or implied. See the License
-for the specific language governing rights and limitations under the License.
- 
-Copyright (C) 2012-2015 Sensia Software LLC. All Rights Reserved.
- 
-******************************* END LICENSE BLOCK ***************************/
-
+/***************************** BEGIN LICENSE BLOCK ***************************
+
+The contents of this file are subject to the Mozilla Public License, v. 2.0.
+If a copy of the MPL was not distributed with this file, You can obtain one
+at http://mozilla.org/MPL/2.0/.
+
+Software distributed under the License is distributed on an "AS IS" basis,
+WITHOUT WARRANTY OF ANY KIND, either express or implied. See the License
+for the specific language governing rights and limitations under the License.
+ 
+Copyright (C) 2012-2015 Sensia Software LLC. All Rights Reserved.
+ 
+******************************* END LICENSE BLOCK ***************************/
+
 package org.sensorhub.impl.persistence.perst;
 
-import java.io.File;
-import java.io.IOException;
-import java.io.InputStream;
-import java.io.OutputStream;
-import java.util.Iterator;
-import java.util.List;
-import java.util.Map;
-import net.opengis.sensorml.v20.AbstractProcess;
-import net.opengis.swe.v20.DataBlock;
-import net.opengis.swe.v20.DataComponent;
-import net.opengis.swe.v20.DataEncoding;
-import org.garret.perst.Persistent;
-import org.garret.perst.Storage;
-import org.garret.perst.StorageFactory;
-import org.garret.perst.impl.OSFile;
-import org.sensorhub.api.common.SensorHubException;
-import org.sensorhub.api.persistence.DataKey;
-import org.sensorhub.api.persistence.IBasicStorage;
-import org.sensorhub.api.persistence.IRecordStorageModule;
-import org.sensorhub.api.persistence.IDataFilter;
-import org.sensorhub.api.persistence.IDataRecord;
-import org.sensorhub.api.persistence.IRecordStoreInfo;
-import org.sensorhub.api.persistence.IStorageModule;
-import org.sensorhub.api.persistence.StorageException;
-import org.sensorhub.impl.module.AbstractModule;
-import org.sensorhub.utils.FileUtils;
+import java.io.File;
+import java.io.IOException;
+import java.io.InputStream;
+import java.io.OutputStream;
+import java.util.Iterator;
+import java.util.List;
+import java.util.Map;
+import net.opengis.sensorml.v20.AbstractProcess;
+import net.opengis.swe.v20.DataBlock;
+import net.opengis.swe.v20.DataComponent;
+import net.opengis.swe.v20.DataEncoding;
+import org.garret.perst.Persistent;
+import org.garret.perst.Storage;
+import org.garret.perst.StorageFactory;
+import org.garret.perst.impl.OSFile;
+import org.sensorhub.api.common.SensorHubException;
+import org.sensorhub.api.persistence.DataKey;
+import org.sensorhub.api.persistence.IBasicStorage;
+import org.sensorhub.api.persistence.IRecordStorageModule;
+import org.sensorhub.api.persistence.IDataFilter;
+import org.sensorhub.api.persistence.IDataRecord;
+import org.sensorhub.api.persistence.IRecordStoreInfo;
+import org.sensorhub.api.persistence.IStorageModule;
+import org.sensorhub.api.persistence.StorageException;
+import org.sensorhub.impl.module.AbstractModule;
+import org.sensorhub.utils.FileUtils;
 
 
 /**
@@ -51,285 +51,279 @@
  * @since Nov 15, 2014
  */
 public class BasicStorageImpl extends AbstractModule<BasicStorageConfig> implements IRecordStorageModule<BasicStorageConfig>
-{          
-    protected Storage db;
-    protected Persistent dbRoot;
-    protected boolean autoCommit = false;
-    
-        
-    @Override
-    public synchronized void start() throws StorageException
-    {
-        try
-        {
-            // check file path is valid
-            File storageFile = new File(config.storagePath); 
-            if (!storageFile.exists() && !FileUtils.isSafeFilePath(config.storagePath))
-                throw new StorageException("Storage path contains illegal characters: " + config.storagePath);
-            
-            // acquire file lock on DB file
-            // cannot use MappedFile because current implementation is limited to 2GB size
-            //MappedFile dbFile = new MappedFile(config.storagePath, 100*1024, false);
-            OSFile dbFile = new OSFile(config.storagePath, false, false);
-            try
-            {
-                if (!dbFile.tryLock(false))
-                    throw new StorageException("Storage file " + config.storagePath + " is already opened by another SensorHub process");
-            }
-            catch (Exception e)
-            {
-                throw new StorageException("Storage file " + config.storagePath + " is already locked by the JVM");
-            }
-            
-<<<<<<< HEAD
-            db = StorageFactory.getInstance().createStorage();
-            db.setProperty("perst.concurrent.iterator", true);
-=======
-            db = StorageFactory.getInstance().createStorage();    
-            db.setProperty("perst.concurrent.iterator", true); // allow insertions while iterating through indexes
-            db.setProperty("perst.object.cache.init.size", 1); // limit number of pinned objects in LRU object cache
->>>>>>> d649bd0c
-            //db.setProperty("perst.alternative.btree", true);
-            db.open(dbFile, config.memoryCacheSize*1024);
-            dbRoot = (BasicStorageRoot)db.getRoot();
-            
-            if (dbRoot == null)
-            { 
-                dbRoot = createRoot(db);    
-                db.setRoot(dbRoot);
-            }
-        }
-        catch (Exception e)
-        {
-            throw new StorageException("Error while opening storage " + config.name, e);
-        }
-    }
-    
-    
-    protected Persistent createRoot(Storage db)
-    {
-        return new BasicStorageRoot(db);
-    }
-    
-
-    @Override
-    public synchronized void stop() throws SensorHubException
-    {
-        if (db != null) 
-        {
-            db.close();
-            db = null;
-        }
-    }
-
-
-    @Override
-    public synchronized void cleanup() throws SensorHubException
-    {
-        if (db != null)
-            stop();
-        
-        // we just mark file as deleted by renaming it with .deleted suffix
-        // storage will restart with an empty file but we don't loose any data
-        if (config.storagePath != null)
-        {
-            File dbFile = new File(config.storagePath);
-            File newFile = new File(config.storagePath + ".deleted");
-            dbFile.renameTo(newFile);
-        }
-    }
-    
-    
-    @Override
-    public synchronized void backup(OutputStream os) throws IOException
-    {
-        db.backup(os);   
-    }
-
-
-    @Override
-    public synchronized void restore(InputStream is) throws IOException
-    {        
-        
-    }
-
-
-    @Override
-    public synchronized void commit()
-    {
-        db.commit();
-    }
-
-
-    @Override
-    public synchronized void rollback()
-    {
-        db.rollback();        
-    }
-
-
-    @Override
-    public void sync(IStorageModule<?> storage)
-    {
-        // TODO Auto-generated method stub        
-    }
-
-
-    @Override
-    public AbstractProcess getLatestDataSourceDescription()
-    {
-        return ((BasicStorageRoot)dbRoot).getLatestDataSourceDescription();
-    }
-
-
-    @Override
-    public List<AbstractProcess> getDataSourceDescriptionHistory(double startTime, double endTime)
-    {
-        return ((BasicStorageRoot)dbRoot).getDataSourceDescriptionHistory(startTime, endTime);
-    }
-
-
-    @Override
-    public AbstractProcess getDataSourceDescriptionAtTime(double time)
-    {
-        return ((BasicStorageRoot)dbRoot).getDataSourceDescriptionAtTime(time);
-    }
-
-
-    @Override
-    public synchronized void storeDataSourceDescription(AbstractProcess process)
-    {
-        ((BasicStorageRoot)dbRoot).storeDataSourceDescription(process);        
-        if (autoCommit)
-            commit();
-    }
-
-
-    @Override
-    public synchronized void updateDataSourceDescription(AbstractProcess process)
-    {
-        ((BasicStorageRoot)dbRoot).updateDataSourceDescription(process);
-        if (autoCommit)
-            commit();
-    }
-
-
-    @Override
-    public synchronized void removeDataSourceDescription(double time)
-    {
-        ((BasicStorageRoot)dbRoot).removeDataSourceDescription(time);        
-        if (autoCommit)
-            commit();
-    }
-
-
-    @Override
-    public synchronized void removeDataSourceDescriptionHistory(double startTime, double endTime)
-    {
-        ((BasicStorageRoot)dbRoot).removeDataSourceDescriptionHistory(startTime, endTime);        
-        if (autoCommit)
-            commit();
-    }
-    
-    
-    @Override
-    public synchronized void addRecordStore(String name, DataComponent recordStructure, DataEncoding recommendedEncoding)
-    {
-        ((BasicStorageRoot)dbRoot).addRecordStore(name, recordStructure, recommendedEncoding);
-        if (autoCommit)
-            commit();
-    }
-    
-    
-    @Override
-    public synchronized Map<String, ? extends IRecordStoreInfo> getRecordStores()
-    {
-        return ((BasicStorageRoot)dbRoot).getRecordStores();
-    }
-
-
-    @Override
-    public int getNumRecords(String recordType)
-    {
-        return ((BasicStorageRoot)dbRoot).getNumRecords(recordType);
-    }
-
-    
-    @Override
-    public double[] getRecordsTimeRange(String recordType)
-    {
-        return ((BasicStorageRoot)dbRoot).getRecordsTimeRange(recordType);
-    }
-    
-    
-    @Override
-    public Iterator<double[]> getRecordsTimeClusters(String recordType)
-    {
-        return ((BasicStorageRoot)dbRoot).getRecordsTimeClusters(recordType);
-    }
-    
-    
-    @Override
-    public DataBlock getDataBlock(DataKey key)
-    {
-        return ((BasicStorageRoot)dbRoot).getDataBlock(key);
-    }
-
-
-    @Override
-    public Iterator<DataBlock> getDataBlockIterator(IDataFilter filter)
-    {
-        return ((BasicStorageRoot)dbRoot).getDataBlockIterator(filter);
-    }
-
-
-    @Override
-    public Iterator<? extends IDataRecord> getRecordIterator(IDataFilter filter)
-    {
-        return ((BasicStorageRoot)dbRoot).getRecordIterator(filter);
-    }
-
-
-    @Override
-    public int getNumMatchingRecords(IDataFilter filter, long maxCount)
-    {
-        return ((BasicStorageRoot)dbRoot).getNumMatchingRecords(filter, maxCount);
-    }
-    
-
-    @Override
-    public synchronized void storeRecord(DataKey key, DataBlock data)
-    {
-        ((BasicStorageRoot)dbRoot).storeRecord(key, data);        
-        if (autoCommit)
-            commit();
-    }
-
-
-    @Override
-    public synchronized void updateRecord(DataKey key, DataBlock data)
-    {
-        ((BasicStorageRoot)dbRoot).updateRecord(key, data);
-        if (autoCommit)
-            commit();
-    }
-
-
-    @Override
-    public synchronized void removeRecord(DataKey key)
-    {
-        ((BasicStorageRoot)dbRoot).removeRecord(key);
-        if (autoCommit)
-            commit();
-    }
-
-
-    @Override
-    public synchronized int removeRecords(IDataFilter filter)
-    {
-        int count = ((BasicStorageRoot)dbRoot).removeRecords(filter);
-        if (autoCommit)
-            commit();
-        return count;
+{          
+    protected Storage db;
+    protected Persistent dbRoot;
+    protected boolean autoCommit = false;
+    
+        
+    @Override
+    public synchronized void start() throws StorageException
+    {
+        try
+        {
+            // check file path is valid
+            if (!FileUtils.isSafeFilePath(config.storagePath))
+                throw new StorageException("Storage path contains illegal characters: " + config.storagePath);
+            
+            // acquire file lock on DB file
+            // cannot use MappedFile because current implementation is limited to 2GB size
+            //MappedFile dbFile = new MappedFile(config.storagePath, 100*1024, false);
+            OSFile dbFile = new OSFile(config.storagePath, false, false);
+            try
+            {
+                if (!dbFile.tryLock(false))
+                    throw new StorageException("Storage file " + config.storagePath + " is already opened by another SensorHub process");
+            }
+            catch (Exception e)
+            {
+                throw new StorageException("Storage file " + config.storagePath + " is already locked by the JVM");
+            }
+            
+            db = StorageFactory.getInstance().createStorage();
+            db.setProperty("perst.concurrent.iterator", true); // allow insertions while iterating through indexes
+            db.setProperty("perst.object.cache.init.size", 1); // limit number of pinned objects in LRU object cache
+            //db.setProperty("perst.alternative.btree", true);
+            db.open(dbFile, config.memoryCacheSize*1024);
+            dbRoot = (BasicStorageRoot)db.getRoot();
+            
+            if (dbRoot == null)
+            { 
+                dbRoot = createRoot(db);    
+                db.setRoot(dbRoot);
+            }
+        }
+        catch (Exception e)
+        {
+            throw new StorageException("Error while opening storage " + config.name, e);
+        }
+    }
+    
+    
+    protected Persistent createRoot(Storage db)
+    {
+        return new BasicStorageRoot(db);
+    }
+    
+
+    @Override
+    public synchronized void stop() throws SensorHubException
+    {
+        if (db != null) 
+        {
+            db.close();
+            db = null;
+        }
+    }
+
+
+    @Override
+    public synchronized void cleanup() throws SensorHubException
+    {
+        if (db != null)
+            stop();
+        
+        // we just mark file as deleted by renaming it with .deleted suffix
+        // storage will restart with an empty file but we don't loose any data
+        if (config.storagePath != null)
+        {
+            File dbFile = new File(config.storagePath);
+            File newFile = new File(config.storagePath + ".deleted");
+            dbFile.renameTo(newFile);
+        }
+    }
+    
+    
+    @Override
+    public synchronized void backup(OutputStream os) throws IOException
+    {
+        db.backup(os);   
+    }
+
+
+    @Override
+    public synchronized void restore(InputStream is) throws IOException
+    {        
+        
+    }
+
+
+    @Override
+    public synchronized void commit()
+    {
+        db.commit();
+    }
+
+
+    @Override
+    public synchronized void rollback()
+    {
+        db.rollback();        
+    }
+
+
+    @Override
+    public void sync(IStorageModule<?> storage)
+    {
+        // TODO Auto-generated method stub        
+    }
+
+
+    @Override
+    public AbstractProcess getLatestDataSourceDescription()
+    {
+        return ((BasicStorageRoot)dbRoot).getLatestDataSourceDescription();
+    }
+
+
+    @Override
+    public List<AbstractProcess> getDataSourceDescriptionHistory(double startTime, double endTime)
+    {
+        return ((BasicStorageRoot)dbRoot).getDataSourceDescriptionHistory(startTime, endTime);
+    }
+
+
+    @Override
+    public AbstractProcess getDataSourceDescriptionAtTime(double time)
+    {
+        return ((BasicStorageRoot)dbRoot).getDataSourceDescriptionAtTime(time);
+    }
+
+
+    @Override
+    public synchronized void storeDataSourceDescription(AbstractProcess process)
+    {
+        ((BasicStorageRoot)dbRoot).storeDataSourceDescription(process);        
+        if (autoCommit)
+            commit();
+    }
+
+
+    @Override
+    public synchronized void updateDataSourceDescription(AbstractProcess process)
+    {
+        ((BasicStorageRoot)dbRoot).updateDataSourceDescription(process);
+        if (autoCommit)
+            commit();
+    }
+
+
+    @Override
+    public synchronized void removeDataSourceDescription(double time)
+    {
+        ((BasicStorageRoot)dbRoot).removeDataSourceDescription(time);        
+        if (autoCommit)
+            commit();
+    }
+
+
+    @Override
+    public synchronized void removeDataSourceDescriptionHistory(double startTime, double endTime)
+    {
+        ((BasicStorageRoot)dbRoot).removeDataSourceDescriptionHistory(startTime, endTime);        
+        if (autoCommit)
+            commit();
+    }
+    
+    
+    @Override
+    public synchronized void addRecordStore(String name, DataComponent recordStructure, DataEncoding recommendedEncoding)
+    {
+        ((BasicStorageRoot)dbRoot).addRecordStore(name, recordStructure, recommendedEncoding);
+        if (autoCommit)
+            commit();
+    }
+    
+    
+    @Override
+    public synchronized Map<String, ? extends IRecordStoreInfo> getRecordStores()
+    {
+        return ((BasicStorageRoot)dbRoot).getRecordStores();
+    }
+
+
+    @Override
+    public int getNumRecords(String recordType)
+    {
+        return ((BasicStorageRoot)dbRoot).getNumRecords(recordType);
+    }
+
+    
+    @Override
+    public double[] getRecordsTimeRange(String recordType)
+    {
+        return ((BasicStorageRoot)dbRoot).getRecordsTimeRange(recordType);
+    }
+    
+    
+    @Override
+    public Iterator<double[]> getRecordsTimeClusters(String recordType)
+    {
+        return ((BasicStorageRoot)dbRoot).getRecordsTimeClusters(recordType);
+    }
+    
+    
+    @Override
+    public DataBlock getDataBlock(DataKey key)
+    {
+        return ((BasicStorageRoot)dbRoot).getDataBlock(key);
+    }
+
+
+    @Override
+    public Iterator<DataBlock> getDataBlockIterator(IDataFilter filter)
+    {
+        return ((BasicStorageRoot)dbRoot).getDataBlockIterator(filter);
+    }
+
+
+    @Override
+    public Iterator<? extends IDataRecord> getRecordIterator(IDataFilter filter)
+    {
+        return ((BasicStorageRoot)dbRoot).getRecordIterator(filter);
+    }
+
+
+    @Override
+    public int getNumMatchingRecords(IDataFilter filter, long maxCount)
+    {
+        return ((BasicStorageRoot)dbRoot).getNumMatchingRecords(filter, maxCount);
+    }
+    
+
+    @Override
+    public synchronized void storeRecord(DataKey key, DataBlock data)
+    {
+        ((BasicStorageRoot)dbRoot).storeRecord(key, data);        
+        if (autoCommit)
+            commit();
+    }
+
+
+    @Override
+    public synchronized void updateRecord(DataKey key, DataBlock data)
+    {
+        ((BasicStorageRoot)dbRoot).updateRecord(key, data);
+        if (autoCommit)
+            commit();
+    }
+
+
+    @Override
+    public synchronized void removeRecord(DataKey key)
+    {
+        ((BasicStorageRoot)dbRoot).removeRecord(key);
+        if (autoCommit)
+            commit();
+    }
+
+
+    @Override
+    public synchronized int removeRecords(IDataFilter filter)
+    {
+        int count = ((BasicStorageRoot)dbRoot).removeRecords(filter);
+        if (autoCommit)
+            commit();
+        return count;
     }
 }