sudo: required
language: java
jdk:
<<<<<<< HEAD
  - oraclejdk11
  - openjdk11
=======
  - openjdk8
>>>>>>> 8e021554
<|MERGE_RESOLUTION|>--- conflicted
+++ resolved
@@ -1,9 +1,4 @@
 sudo: required
 language: java
 jdk:
-<<<<<<< HEAD
-  - oraclejdk11
-  - openjdk11
-=======
-  - openjdk8
->>>>>>> 8e021554
+  - openjdk11