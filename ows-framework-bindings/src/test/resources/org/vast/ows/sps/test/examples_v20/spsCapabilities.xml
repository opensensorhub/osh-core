--- conflicted
+++ resolved
@@ -1,243 +1,236 @@
-<sps:Capabilities version="2.0.0" xmlns:sps="http://www.opengis.net/sps/2.0" xmlns:xlink="http://www.w3.org/1999/xlink" xmlns:wsa="http://www.w3.org/2005/08/addressing"
-   xmlns:xsi="http://www.w3.org/2001/XMLSchema-instance" xmlns:ows="http://www.opengis.net/ows/1.1" xmlns:gml="http://www.opengis.net/gml/3.2" xmlns:swes="http://www.opengis.net/swes/2.0" xmlns:wstop="http://docs.oasis-open.org/wsn/t-1">
-   <ows:ServiceIdentification>
-      <ows:Title>SPS Specification Service</ows:Title>
-      <ows:ServiceType>OGC:SPS</ows:ServiceType>
-      <ows:ServiceTypeVersion>2.0.0</ows:ServiceTypeVersion>
-      <ows:Profile>http://www.opengis.net/spec/SPS/2.0/conf/BasicPubSub</ows:Profile>
-      <ows:Profile>http://www.opengis.net/spec/SPS/2.0/conf/ChannelBasedPubSub</ows:Profile>
-      <ows:Profile>http://www.opengis.net/spec/SPS/2.0/conf/Core</ows:Profile>
-      <ows:Profile>http://www.opengis.net/spec/SPS/2.0/conf/FeasibilityController</ows:Profile>
-      <ows:Profile>http://www.opengis.net/spec/SPS/2.0/conf/ReservationManager</ows:Profile>
-      <ows:Profile>http://www.opengis.net/spec/SPS/2.0/conf/SOAP</ows:Profile>
-      <ows:Profile>http://www.opengis.net/spec/SPS/2.0/conf/StateLogger</ows:Profile>
-      <ows:Profile>http://www.opengis.net/spec/SPS/2.0/conf/TaskCanceller</ows:Profile>
-      <ows:Profile>http://www.opengis.net/spec/SPS/2.0/conf/TaskUpdater</ows:Profile>
-      <ows:Profile>http://www.opengis.net/spec/SPS/2.0/conf/XMLEncoding</ows:Profile>
-      <ows:Profile>http://www.opengis.net/spec/SWES/2.0/conf/BasicSWEServiceMetadata</ows:Profile>
-      <ows:Profile>http://www.opengis.net/spec/SWES/2.0/conf/SensorProvider</ows:Profile>
-      <ows:Profile>http://www.opengis.net/spec/SWES/2.0/conf/SensorHistoryProvider</ows:Profile>
-      <ows:Profile>http://www.opengis.net/spec/SWES/2.0/conf/XMLEncoding</ows:Profile>
-      <ows:Profile>http://www.opengis.net/spec/SWES/2.0/conf/SOAPBinding</ows:Profile>
-      <ows:Profile>http://www.opengis.net/spec/SWES/2.0/conf/PublishSubscribe</ows:Profile>
-      <ows:Profile>http://www.opengis.net/spec/SWE/2.0/conf/core</ows:Profile>
-      <ows:Profile>http://www.opengis.net/spec/SWE/2.0/conf/uml-simple-components</ows:Profile>
-      <ows:Profile>http://www.opengis.net/spec/SWE/2.0/conf/uml-record-components</ows:Profile>
-      <ows:Profile>http://www.opengis.net/spec/SWE/2.0/conf/uml-choice-components</ows:Profile>
-      <ows:Profile>http://www.opengis.net/spec/SWE/2.0/conf/uml-simple-encodings</ows:Profile>
-      <ows:Profile>http://www.opengis.net/spec/SWE/2.0/conf/xsd-simple-components</ows:Profile>
-      <ows:Profile>http://www.opengis.net/spec/SWE/2.0/conf/xsd-record-components</ows:Profile>
-      <ows:Profile>http://www.opengis.net/spec/SWE/2.0/conf/xsd-choice-components</ows:Profile>
-      <ows:Profile>http://www.opengis.net/spec/SWE/2.0/conf/xsd-simple-encodings</ows:Profile>
-      <ows:Profile>http://www.opengis.net/spec/SWE/2.0/conf/general-encoding-rules</ows:Profile>
-      <ows:Profile>http://www.opengis.net/spec/SWE/2.0/conf/text-encoding-rules</ows:Profile>
-   </ows:ServiceIdentification>
-   <ows:ServiceProvider>
-      <ows:ProviderName>SWE SPS 2.0 SWG</ows:ProviderName>
-      <ows:ProviderSite xlink:href="http://www.opengeospatial.org/swe/sps" />
-      <ows:ServiceContact>
-         <ows:IndividualName>Johannes Echterhoff</ows:IndividualName>
-         <ows:ContactInfo>
-            <ows:Phone>
-               <ows:Voice>0049...</ows:Voice>
-            </ows:Phone>
-         </ows:ContactInfo>
-      </ows:ServiceContact>
-   </ows:ServiceProvider>
-   <ows:OperationsMetadata>
-      <ows:Operation name="GetCapabilities">
-         <ows:DCP>
-            <ows:HTTP>
-               <ows:Post xlink:href="http://www.ogc.org/SPS" />
-            </ows:HTTP>
-         </ows:DCP>
-         <!--<ows:Parameter name="Sections">
-            <ows:AllowedValues>
-               <ows:Value>All</ows:Value>
-               <ows:Value>ServiceIdentification</ows:Value>
-               <ows:Value>ServiceProvider</ows:Value>
-               <ows:Value>OperationsMetadata</ows:Value>
-               <ows:Value>Contents</ows:Value>
-               <ows:Value>Notifications</ows:Value>
-            </ows:AllowedValues>
-         </ows:Parameter>-->
-      </ows:Operation>
-      <ows:Operation name="DescribeTasking">
-         <ows:DCP>
-            <ows:HTTP>
-               <ows:Post xlink:href="http://www.ogc.org/SPS" />
-            </ows:HTTP>
-         </ows:DCP>
-      </ows:Operation>
-      <ows:Operation name="Submit">
-         <ows:DCP>
-            <ows:HTTP>
-               <ows:Post xlink:href="http://www.ogc.org/SPS" />
-            </ows:HTTP>
-         </ows:DCP>
-      </ows:Operation>
-      <ows:Operation name="DescribeResultAccess">
-         <ows:DCP>
-            <ows:HTTP>
-               <ows:Post xlink:href="http://www.ogc.org/SPS" />
-            </ows:HTTP>
-         </ows:DCP>
-      </ows:Operation>
-      <ows:Operation name="GetFeasibility">
-         <ows:DCP>
-            <ows:HTTP>
-               <ows:Post xlink:href="http://www.ogc.org/SPS" />
-            </ows:HTTP>
-         </ows:DCP>
-      </ows:Operation>
-      <ows:Operation name="Update">
-         <ows:DCP>
-            <ows:HTTP>
-               <ows:Post xlink:href="http://www.ogc.org/SPS" />
-            </ows:HTTP>
-         </ows:DCP>
-      </ows:Operation>
-      <ows:Operation name="GetStatus">
-         <ows:DCP>
-            <ows:HTTP>
-               <ows:Post xlink:href="http://www.ogc.org/SPS" />
-            </ows:HTTP>
-         </ows:DCP>
-         <!--<ows:Parameter name="since">
-            <ows:AnyValue />
-         </ows:Parameter>-->
-      </ows:Operation>
-      <ows:Operation name="GetTask">
-         <ows:DCP>
-            <ows:HTTP>
-               <ows:Post xlink:href="http://www.ogc.org/SPS" />
-            </ows:HTTP>
-         </ows:DCP>
-      </ows:Operation>
-      <ows:Operation name="Cancel">
-         <ows:DCP>
-            <ows:HTTP>
-               <ows:Post xlink:href="http://www.ogc.org/SPS" />
-            </ows:HTTP>
-         </ows:DCP>
-      </ows:Operation>
-      <ows:Operation name="Reserve">
-         <ows:DCP>
-            <ows:HTTP>
-               <ows:Post xlink:href="http://www.ogc.org/SPS" />
-            </ows:HTTP>
-         </ows:DCP>
-      </ows:Operation>
-      <ows:Operation name="Confirm">
-         <ows:DCP>
-            <ows:HTTP>
-               <ows:Post xlink:href="http://www.ogc.org/SPS" />
-            </ows:HTTP>
-         </ows:DCP>
-      </ows:Operation>
-   </ows:OperationsMetadata>
-   <!--<sps:notifications>
-      <swes:NotificationProducerMetadata>
-         <swes:producerEndpoint>
-            <wsa:EndpointReference>
-               <wsa:Address>http://www.ogc.org/SPS/Producer</wsa:Address>
-            </wsa:EndpointReference>
-         </swes:producerEndpoint>
-         <swes:supportedDialects>
-            <swes:FilterDialectMetadata>
-               <swes:topicExpressionDialect>http://docs.oasis-open.org/wsn/t-1/TopicExpression/Simple</swes:topicExpressionDialect>
-               <swes:topicExpressionDialect>http://docs.oasis-open.org/wsn/t-1/TopicExpression/Concrete</swes:topicExpressionDialect>
-               <swes:topicExpressionDialect>http://docs.oasis-open.org/wsn/t-1/TopicExpression/Full</swes:topicExpressionDialect>
-               <swes:topicExpressionDialect>http://www.w3.org/TR/1999/REC-xpath-19991116</swes:topicExpressionDialect>
-               <swes:messageContentDialect>http://www.w3.org/TR/1999/REC-xpath-19991116</swes:messageContentDialect>
-            </swes:FilterDialectMetadata>
-         </swes:supportedDialects>
-         <swes:fixedTopicSet>false</swes:fixedTopicSet>
-         <swes:servedTopics>
-            <wstop:TopicSet>
-               <sps:TaskEvent>
-                  <sps:TaskFailure wstop:topic="true" />
-                  <sps:TaskCancellation wstop:topic="true" />
-                  <sps:TaskCompletion wstop:topic="true" />
-                  <sps:TaskConfirmation wstop:topic="true" />
-                  <sps:TaskUpdate wstop:topic="true" />
-                  <sps:DataPublication wstop:topic="true" />
-                  <sps:TaskReservation wstop:topic="true" />
-                  <sps:TaskSubmission wstop:topic="true" />
-                  <sps:ReservationExpiration wstop:topic="true" />
-               </sps:TaskEvent>
-               <sps:TaskingRequestEvent>
-                  <sps:TaskingRequestExpiration wstop:topic="true" />
-               </sps:TaskingRequestEvent>
-               <swes:CapabilitiesChange>
-                  <swes:OfferingAddition wstop:topic="true" />
-                  <swes:OfferingDeletion wstop:topic="true" />
-               </swes:CapabilitiesChange>
-            </wstop:TopicSet>
-         </swes:servedTopics>
-         <swes:usedTopicNamespace targetNamespace="http://www.opengis.net/sps/2.0" final="true">
-            <wstop:Topic name="TaskEvent">
-               <wstop:Topic name="TaskFailure" messageTypes="sps:StatusReport" />
-               <wstop:Topic name="TaskCancellation" messageTypes="sps:StatusReport" />
-               <wstop:Topic name="TaskCompletion" messageTypes="sps:StatusReport" />
-               <wstop:Topic name="TaskConfirmation" messageTypes="sps:StatusReport" />
-               <wstop:Topic name="TaskUpdate" messageTypes="sps:StatusReport" />
-               <wstop:Topic name="DataPublication" messageTypes="sps:StatusReport" />
-               <wstop:Topic name="TaskReservation" messageTypes="sps:ReservationReport" />
-               <wstop:Topic name="TaskSubmission" messageTypes="sps:StatusReport" />
-               <wstop:Topic name="ReservationExpiration" messageTypes="sps:ReservationReport" />
-            </wstop:Topic>
-            <wstop:Topic name="TaskingRequestEvent">
-               <wstop:Topic name="TaskingRequestExpiration" messageTypes="sps:StatusReport" />
-               <wstop:Topic name="TaskingRequestRejection" messageTypes="sps:StatusReport" />
-               <wstop:Topic name="TaskingRequestAcceptance" messageTypes="sps:StatusReport" />
-               <wstop:Topic name="TaskingRequestPending" messageTypes="sps:StatusReport" />
-            </wstop:Topic>
-         </swes:usedTopicNamespace>
-         <swes:usedTopicNamespace targetNamespace="http://www.opengis.net/swes/2.0" final="true">
-            <wstop:Topic name="CapabilitiesChange" messageTypes="swes:SWESEvent">
-               <wstop:Topic name="OfferingAddition" messageTypes="swes:OfferingChanged" />
-               <wstop:Topic name="OfferingDeletion" messageTypes="swes:OfferingChanged" />
-            </wstop:Topic>
-            <wstop:Topic name="SensorInsertion" messageTypes="swes:SensorChanged" />
-            <wstop:Topic name="SensorDescriptionUpdate" messageTypes="swes:SensorDescriptionUpdated" />
-         </swes:usedTopicNamespace>
-      </swes:NotificationProducerMetadata>
-   </sps:notifications>-->
-   <sps:contents>
-      <sps:SPSContents>
-<<<<<<< HEAD
-          
-         <swes:procedureDescriptionFormat>http://www.opengis.net/sensorML/1.0.1</swes:procedureDescriptionFormat>
-         <swes:observableProperty>http://www.opengis.net/def/propertyType/x-radiance</swes:observableProperty>
-         
-=======
->>>>>>> 8edd7a44
-         <swes:offering>
-            <sps:SensorOffering>
-               <swes:identifier>http://www.ogc.org/sps/offering1</swes:identifier>
-               <swes:procedure>http://www.ogc.org/procedure/camera/1</swes:procedure>
-               <sps:observableArea>
-                  <sps:byPolygon>
-                     <gml:Polygon gml:id="gid01" srsName="http://www.opengis.net/def/crs/EPSG/0/4326">
-                        <gml:exterior>
-                           <gml:LinearRing>
-                              <gml:posList >51.9 8.186 51.9005 8.186 51.9005 8.199 51.9 8.199</gml:posList>
-                           </gml:LinearRing>
-                        </gml:exterior>
-                     </gml:Polygon>
+<sps:Capabilities version="2.0.0" xmlns:sps="http://www.opengis.net/sps/2.0" xmlns:xlink="http://www.w3.org/1999/xlink" xmlns:wsa="http://www.w3.org/2005/08/addressing"
+   xmlns:xsi="http://www.w3.org/2001/XMLSchema-instance" xmlns:ows="http://www.opengis.net/ows/1.1" xmlns:gml="http://www.opengis.net/gml/3.2" xmlns:swes="http://www.opengis.net/swes/2.0" xmlns:wstop="http://docs.oasis-open.org/wsn/t-1">
+   <ows:ServiceIdentification>
+      <ows:Title>SPS Specification Service</ows:Title>
+      <ows:ServiceType>OGC:SPS</ows:ServiceType>
+      <ows:ServiceTypeVersion>2.0.0</ows:ServiceTypeVersion>
+      <ows:Profile>http://www.opengis.net/spec/SPS/2.0/conf/BasicPubSub</ows:Profile>
+      <ows:Profile>http://www.opengis.net/spec/SPS/2.0/conf/ChannelBasedPubSub</ows:Profile>
+      <ows:Profile>http://www.opengis.net/spec/SPS/2.0/conf/Core</ows:Profile>
+      <ows:Profile>http://www.opengis.net/spec/SPS/2.0/conf/FeasibilityController</ows:Profile>
+      <ows:Profile>http://www.opengis.net/spec/SPS/2.0/conf/ReservationManager</ows:Profile>
+      <ows:Profile>http://www.opengis.net/spec/SPS/2.0/conf/SOAP</ows:Profile>
+      <ows:Profile>http://www.opengis.net/spec/SPS/2.0/conf/StateLogger</ows:Profile>
+      <ows:Profile>http://www.opengis.net/spec/SPS/2.0/conf/TaskCanceller</ows:Profile>
+      <ows:Profile>http://www.opengis.net/spec/SPS/2.0/conf/TaskUpdater</ows:Profile>
+      <ows:Profile>http://www.opengis.net/spec/SPS/2.0/conf/XMLEncoding</ows:Profile>
+      <ows:Profile>http://www.opengis.net/spec/SWES/2.0/conf/BasicSWEServiceMetadata</ows:Profile>
+      <ows:Profile>http://www.opengis.net/spec/SWES/2.0/conf/SensorProvider</ows:Profile>
+      <ows:Profile>http://www.opengis.net/spec/SWES/2.0/conf/SensorHistoryProvider</ows:Profile>
+      <ows:Profile>http://www.opengis.net/spec/SWES/2.0/conf/XMLEncoding</ows:Profile>
+      <ows:Profile>http://www.opengis.net/spec/SWES/2.0/conf/SOAPBinding</ows:Profile>
+      <ows:Profile>http://www.opengis.net/spec/SWES/2.0/conf/PublishSubscribe</ows:Profile>
+      <ows:Profile>http://www.opengis.net/spec/SWE/2.0/conf/core</ows:Profile>
+      <ows:Profile>http://www.opengis.net/spec/SWE/2.0/conf/uml-simple-components</ows:Profile>
+      <ows:Profile>http://www.opengis.net/spec/SWE/2.0/conf/uml-record-components</ows:Profile>
+      <ows:Profile>http://www.opengis.net/spec/SWE/2.0/conf/uml-choice-components</ows:Profile>
+      <ows:Profile>http://www.opengis.net/spec/SWE/2.0/conf/uml-simple-encodings</ows:Profile>
+      <ows:Profile>http://www.opengis.net/spec/SWE/2.0/conf/xsd-simple-components</ows:Profile>
+      <ows:Profile>http://www.opengis.net/spec/SWE/2.0/conf/xsd-record-components</ows:Profile>
+      <ows:Profile>http://www.opengis.net/spec/SWE/2.0/conf/xsd-choice-components</ows:Profile>
+      <ows:Profile>http://www.opengis.net/spec/SWE/2.0/conf/xsd-simple-encodings</ows:Profile>
+      <ows:Profile>http://www.opengis.net/spec/SWE/2.0/conf/general-encoding-rules</ows:Profile>
+      <ows:Profile>http://www.opengis.net/spec/SWE/2.0/conf/text-encoding-rules</ows:Profile>
+   </ows:ServiceIdentification>
+   <ows:ServiceProvider>
+      <ows:ProviderName>SWE SPS 2.0 SWG</ows:ProviderName>
+      <ows:ProviderSite xlink:href="http://www.opengeospatial.org/swe/sps" />
+      <ows:ServiceContact>
+         <ows:IndividualName>Johannes Echterhoff</ows:IndividualName>
+         <ows:ContactInfo>
+            <ows:Phone>
+               <ows:Voice>0049...</ows:Voice>
+            </ows:Phone>
+         </ows:ContactInfo>
+      </ows:ServiceContact>
+   </ows:ServiceProvider>
+   <ows:OperationsMetadata>
+      <ows:Operation name="GetCapabilities">
+         <ows:DCP>
+            <ows:HTTP>
+               <ows:Post xlink:href="http://www.ogc.org/SPS" />
+            </ows:HTTP>
+         </ows:DCP>
+         <!--<ows:Parameter name="Sections">
+            <ows:AllowedValues>
+               <ows:Value>All</ows:Value>
+               <ows:Value>ServiceIdentification</ows:Value>
+               <ows:Value>ServiceProvider</ows:Value>
+               <ows:Value>OperationsMetadata</ows:Value>
+               <ows:Value>Contents</ows:Value>
+               <ows:Value>Notifications</ows:Value>
+            </ows:AllowedValues>
+         </ows:Parameter>-->
+      </ows:Operation>
+      <ows:Operation name="DescribeTasking">
+         <ows:DCP>
+            <ows:HTTP>
+               <ows:Post xlink:href="http://www.ogc.org/SPS" />
+            </ows:HTTP>
+         </ows:DCP>
+      </ows:Operation>
+      <ows:Operation name="Submit">
+         <ows:DCP>
+            <ows:HTTP>
+               <ows:Post xlink:href="http://www.ogc.org/SPS" />
+            </ows:HTTP>
+         </ows:DCP>
+      </ows:Operation>
+      <ows:Operation name="DescribeResultAccess">
+         <ows:DCP>
+            <ows:HTTP>
+               <ows:Post xlink:href="http://www.ogc.org/SPS" />
+            </ows:HTTP>
+         </ows:DCP>
+      </ows:Operation>
+      <ows:Operation name="GetFeasibility">
+         <ows:DCP>
+            <ows:HTTP>
+               <ows:Post xlink:href="http://www.ogc.org/SPS" />
+            </ows:HTTP>
+         </ows:DCP>
+      </ows:Operation>
+      <ows:Operation name="Update">
+         <ows:DCP>
+            <ows:HTTP>
+               <ows:Post xlink:href="http://www.ogc.org/SPS" />
+            </ows:HTTP>
+         </ows:DCP>
+      </ows:Operation>
+      <ows:Operation name="GetStatus">
+         <ows:DCP>
+            <ows:HTTP>
+               <ows:Post xlink:href="http://www.ogc.org/SPS" />
+            </ows:HTTP>
+         </ows:DCP>
+         <!--<ows:Parameter name="since">
+            <ows:AnyValue />
+         </ows:Parameter>-->
+      </ows:Operation>
+      <ows:Operation name="GetTask">
+         <ows:DCP>
+            <ows:HTTP>
+               <ows:Post xlink:href="http://www.ogc.org/SPS" />
+            </ows:HTTP>
+         </ows:DCP>
+      </ows:Operation>
+      <ows:Operation name="Cancel">
+         <ows:DCP>
+            <ows:HTTP>
+               <ows:Post xlink:href="http://www.ogc.org/SPS" />
+            </ows:HTTP>
+         </ows:DCP>
+      </ows:Operation>
+      <ows:Operation name="Reserve">
+         <ows:DCP>
+            <ows:HTTP>
+               <ows:Post xlink:href="http://www.ogc.org/SPS" />
+            </ows:HTTP>
+         </ows:DCP>
+      </ows:Operation>
+      <ows:Operation name="Confirm">
+         <ows:DCP>
+            <ows:HTTP>
+               <ows:Post xlink:href="http://www.ogc.org/SPS" />
+            </ows:HTTP>
+         </ows:DCP>
+      </ows:Operation>
+   </ows:OperationsMetadata>
+   <!--<sps:notifications>
+      <swes:NotificationProducerMetadata>
+         <swes:producerEndpoint>
+            <wsa:EndpointReference>
+               <wsa:Address>http://www.ogc.org/SPS/Producer</wsa:Address>
+            </wsa:EndpointReference>
+         </swes:producerEndpoint>
+         <swes:supportedDialects>
+            <swes:FilterDialectMetadata>
+               <swes:topicExpressionDialect>http://docs.oasis-open.org/wsn/t-1/TopicExpression/Simple</swes:topicExpressionDialect>
+               <swes:topicExpressionDialect>http://docs.oasis-open.org/wsn/t-1/TopicExpression/Concrete</swes:topicExpressionDialect>
+               <swes:topicExpressionDialect>http://docs.oasis-open.org/wsn/t-1/TopicExpression/Full</swes:topicExpressionDialect>
+               <swes:topicExpressionDialect>http://www.w3.org/TR/1999/REC-xpath-19991116</swes:topicExpressionDialect>
+               <swes:messageContentDialect>http://www.w3.org/TR/1999/REC-xpath-19991116</swes:messageContentDialect>
+            </swes:FilterDialectMetadata>
+         </swes:supportedDialects>
+         <swes:fixedTopicSet>false</swes:fixedTopicSet>
+         <swes:servedTopics>
+            <wstop:TopicSet>
+               <sps:TaskEvent>
+                  <sps:TaskFailure wstop:topic="true" />
+                  <sps:TaskCancellation wstop:topic="true" />
+                  <sps:TaskCompletion wstop:topic="true" />
+                  <sps:TaskConfirmation wstop:topic="true" />
+                  <sps:TaskUpdate wstop:topic="true" />
+                  <sps:DataPublication wstop:topic="true" />
+                  <sps:TaskReservation wstop:topic="true" />
+                  <sps:TaskSubmission wstop:topic="true" />
+                  <sps:ReservationExpiration wstop:topic="true" />
+               </sps:TaskEvent>
+               <sps:TaskingRequestEvent>
+                  <sps:TaskingRequestExpiration wstop:topic="true" />
+               </sps:TaskingRequestEvent>
+               <swes:CapabilitiesChange>
+                  <swes:OfferingAddition wstop:topic="true" />
+                  <swes:OfferingDeletion wstop:topic="true" />
+               </swes:CapabilitiesChange>
+            </wstop:TopicSet>
+         </swes:servedTopics>
+         <swes:usedTopicNamespace targetNamespace="http://www.opengis.net/sps/2.0" final="true">
+            <wstop:Topic name="TaskEvent">
+               <wstop:Topic name="TaskFailure" messageTypes="sps:StatusReport" />
+               <wstop:Topic name="TaskCancellation" messageTypes="sps:StatusReport" />
+               <wstop:Topic name="TaskCompletion" messageTypes="sps:StatusReport" />
+               <wstop:Topic name="TaskConfirmation" messageTypes="sps:StatusReport" />
+               <wstop:Topic name="TaskUpdate" messageTypes="sps:StatusReport" />
+               <wstop:Topic name="DataPublication" messageTypes="sps:StatusReport" />
+               <wstop:Topic name="TaskReservation" messageTypes="sps:ReservationReport" />
+               <wstop:Topic name="TaskSubmission" messageTypes="sps:StatusReport" />
+               <wstop:Topic name="ReservationExpiration" messageTypes="sps:ReservationReport" />
+            </wstop:Topic>
+            <wstop:Topic name="TaskingRequestEvent">
+               <wstop:Topic name="TaskingRequestExpiration" messageTypes="sps:StatusReport" />
+               <wstop:Topic name="TaskingRequestRejection" messageTypes="sps:StatusReport" />
+               <wstop:Topic name="TaskingRequestAcceptance" messageTypes="sps:StatusReport" />
+               <wstop:Topic name="TaskingRequestPending" messageTypes="sps:StatusReport" />
+            </wstop:Topic>
+         </swes:usedTopicNamespace>
+         <swes:usedTopicNamespace targetNamespace="http://www.opengis.net/swes/2.0" final="true">
+            <wstop:Topic name="CapabilitiesChange" messageTypes="swes:SWESEvent">
+               <wstop:Topic name="OfferingAddition" messageTypes="swes:OfferingChanged" />
+               <wstop:Topic name="OfferingDeletion" messageTypes="swes:OfferingChanged" />
+            </wstop:Topic>
+            <wstop:Topic name="SensorInsertion" messageTypes="swes:SensorChanged" />
+            <wstop:Topic name="SensorDescriptionUpdate" messageTypes="swes:SensorDescriptionUpdated" />
+         </swes:usedTopicNamespace>
+      </swes:NotificationProducerMetadata>
+   </sps:notifications>-->
+   <sps:contents>
+      <sps:SPSContents>
+          
+         <swes:procedureDescriptionFormat>http://www.opengis.net/sensorML/1.0.1</swes:procedureDescriptionFormat>
+         <swes:observableProperty>http://www.opengis.net/def/propertyType/x-radiance</swes:observableProperty>
+         
+         <swes:offering>
+            <sps:SensorOffering>
+               <swes:identifier>http://www.ogc.org/sps/offering1</swes:identifier>
+               <swes:procedure>http://www.ogc.org/procedure/camera/1</swes:procedure>
+               <sps:observableArea>
+                  <sps:byPolygon>
+                     <gml:Polygon gml:id="gid01" srsName="http://www.opengis.net/def/crs/EPSG/0/4326">
+                        <gml:exterior>
+                           <gml:LinearRing>
+                              <gml:posList >51.9 8.186 51.9005 8.186 51.9005 8.199 51.9 8.199</gml:posList>
+                           </gml:LinearRing>
+                        </gml:exterior>
+                     </gml:Polygon>
                   </sps:byPolygon>
-<<<<<<< HEAD
-               </sps:observableArea>                        
-=======
-               </sps:observableArea>
-               <swes:procedureDescriptionFormat>http://www.opengis.net/sensorML/1.0.1</swes:procedureDescriptionFormat>
-               <swes:observableProperty>http://www.opengis.net/def/propertyType/x-radiance</swes:observableProperty>         
->>>>>>> 8edd7a44
-            </sps:SensorOffering>
-         </swes:offering>
-         <sps:minStatusTime>P1DT12H20M30S</sps:minStatusTime>
-         <sps:supportedEncoding>http://www.opengis.net/swe/2.0/TextEncoding</sps:supportedEncoding>
-      </sps:SPSContents>
-   </sps:contents>
-</sps:Capabilities>
+               </sps:observableArea> 
+            </sps:SensorOffering>
+         </swes:offering>
+         
+         <sps:minStatusTime>P1DT12H20M30S</sps:minStatusTime>
+         <sps:supportedEncoding>http://www.opengis.net/swe/2.0/TextEncoding</sps:supportedEncoding>
+         
+      </sps:SPSContents>
+   </sps:contents>
+</sps:Capabilities>