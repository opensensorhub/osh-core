/***************************** BEGIN LICENSE BLOCK ***************************

The contents of this file are subject to the Mozilla Public License, v. 2.0.
If a copy of the MPL was not distributed with this file, You can obtain one
at http://mozilla.org/MPL/2.0/.

Software distributed under the License is distributed on an "AS IS" basis,
WITHOUT WARRANTY OF ANY KIND, either express or implied. See the License
for the specific language governing rights and limitations under the License.
 
Copyright (C) 2012-2015 Sensia Software LLC. All Rights Reserved.
 
******************************* END LICENSE BLOCK ***************************/

package org.sensorhub.impl.persistence;

import java.io.InputStream;
import java.io.OutputStream;
import java.util.ArrayList;
<<<<<<< HEAD
import java.util.Arrays;
=======
>>>>>>> 8e021554
import java.util.Collections;
import java.util.Iterator;
import java.util.LinkedHashMap;
import java.util.List;
import java.util.Map;
import java.util.concurrent.ConcurrentSkipListMap;
import net.opengis.gml.v32.AbstractTimeGeometricPrimitive;
import net.opengis.gml.v32.TimeInstant;
import net.opengis.gml.v32.TimePeriod;
import net.opengis.sensorml.v20.AbstractProcess;
import net.opengis.swe.v20.DataBlock;
import net.opengis.swe.v20.DataComponent;
import net.opengis.swe.v20.DataEncoding;
import org.sensorhub.api.common.IEventListener;
import org.sensorhub.api.common.SensorHubException;
import org.sensorhub.api.persistence.DataKey;
import org.sensorhub.api.persistence.IRecordStorageModule;
import org.sensorhub.api.persistence.IDataFilter;
import org.sensorhub.api.persistence.IDataRecord;
import org.sensorhub.api.persistence.IRecordStoreInfo;
import org.sensorhub.api.persistence.IStorageModule;
import org.sensorhub.api.persistence.StorageException;
import org.sensorhub.impl.module.AbstractModule;
import org.vast.util.NumberUtils;


/**
 * <p>
 * In-memory basic storage implementation.
 * This is used mainly for test purposes but could perhaps be improved to be
 * used as a local memory cache of a remote storage.
 * </p>
 *
 * @author Alex Robin
 * @since Nov 8, 2013
 */
public class InMemoryBasicStorage extends AbstractModule<InMemoryStorageConfig> implements IRecordStorageModule<InMemoryStorageConfig>
{
<<<<<<< HEAD
    Map<String, TimeSeriesImpl> dataStores = new LinkedHashMap<String, TimeSeriesImpl>();
    ConcurrentSkipListMap<Double, AbstractProcess> dataSourceDescriptions = new ConcurrentSkipListMap<Double, AbstractProcess>();
=======
    Map<String, TimeSeriesImpl> dataStores = new LinkedHashMap<>();
    ConcurrentSkipListMap<Double, AbstractProcess> dataSourceDescriptions = new ConcurrentSkipListMap<>();
>>>>>>> 8e021554
    
    
    public InMemoryBasicStorage()
    {
    }
    
    
    @Override
    public void start() throws SensorHubException
    {
    }


    @Override
    public void stop() throws SensorHubException
    {                
    }


    @Override
    public AbstractProcess getLatestDataSourceDescription()
    {
        if (dataSourceDescriptions.isEmpty())
            return null;
        return dataSourceDescriptions.lastEntry().getValue();
    }


    @Override
    public List<AbstractProcess> getDataSourceDescriptionHistory(double startTime, double endTime)
    {
<<<<<<< HEAD
        ArrayList<AbstractProcess> smlList = new ArrayList<AbstractProcess>();
=======
        ArrayList<AbstractProcess> smlList = new ArrayList<>();
>>>>>>> 8e021554
        smlList.addAll(dataSourceDescriptions.subMap(startTime, endTime).values());
        return smlList;
    }


    @Override
    public AbstractProcess getDataSourceDescriptionAtTime(double time)
    {
        if (dataSourceDescriptions.isEmpty())
            return null;
        return dataSourceDescriptions.floorEntry(time).getValue();
    }


    @Override
    public void storeDataSourceDescription(AbstractProcess process)
    {
        double key = System.currentTimeMillis() / 1000.0;
        
        if (!process.getValidTimeList().isEmpty())
        {        
            AbstractTimeGeometricPrimitive validTime = process.getValidTimeList().get(0);
            
            if (validTime instanceof TimeInstant)
                key = ((TimeInstant)validTime).getTimePosition().getDecimalValue();
            else if (validTime instanceof TimePeriod)
                key = ((TimePeriod)validTime).getBeginPosition().getDecimalValue();
        }
        
        dataSourceDescriptions.put(key, process);     
    }


    @Override
    public void updateDataSourceDescription(AbstractProcess process)
    {
        storeDataSourceDescription(process);
    }


    @Override
    public void removeDataSourceDescription(double time)
    {
        dataSourceDescriptions.remove(time);
    }


    @Override
    public void removeDataSourceDescriptionHistory(double startTime, double endTime)
    {
        dataSourceDescriptions.subMap(startTime, endTime).clear();      
    }


    @Override
    public Map<String, ? extends IRecordStoreInfo> getRecordStores()
    {
        return Collections.unmodifiableMap(dataStores);
    }


    @Override
    public void addRecordStore(String name, DataComponent recordStructure, DataEncoding recommendedEncoding)
    {
        TimeSeriesImpl timeSeries = new TimeSeriesImpl(recordStructure.copy(), recommendedEncoding);
        dataStores.put(name, timeSeries);
    }


    @Override
    public void backup(OutputStream os)
    {
    }


    @Override
    public void restore(InputStream is)
    {
    }


    @Override
    public void sync(IStorageModule<?> storage)
    {
    }
    

    @Override
    public void commit()
    {
    }


    @Override
    public void rollback()
    {
    }
    
    
    @Override
    public void cleanup() throws StorageException
    {
        dataStores.clear();
        dataSourceDescriptions.clear();
    }
    
    
    @Override
    public DataBlock getDataBlock(DataKey key)
    {
        TimeSeriesImpl dataStore = dataStores.get(key.recordType);
        if (dataStore == null)
            return null;
        
        return dataStore.getDataBlock(key);
    }


    @Override
    public Iterator<DataBlock> getDataBlockIterator(IDataFilter filter)
    {
        TimeSeriesImpl dataStore = dataStores.get(filter.getRecordType());
        if (dataStore == null)
            return null;
        
        return dataStore.getDataBlockIterator(filter);
    }


    @Override
    public Iterator<? extends IDataRecord> getRecordIterator(IDataFilter filter)
    {
        TimeSeriesImpl dataStore = dataStores.get(filter.getRecordType());
        if (dataStore == null)
            return null;
        
        return dataStore.getRecordIterator(filter);
    }


    @Override
    public int getNumMatchingRecords(IDataFilter filter, long maxCount)
    {
        TimeSeriesImpl dataStore = dataStores.get(filter.getRecordType());
        if (dataStore == null)
            return 0;
        
        return dataStore.getNumMatchingRecords(filter);
    }


    @Override
    public int getNumRecords(String recordType)
    {
        TimeSeriesImpl dataStore = dataStores.get(recordType);
        if (dataStore == null)
            return 0;
        
        return dataStore.getNumRecords();
    }

    
    @Override
    public double[] getRecordsTimeRange(String recordType)
    {
        TimeSeriesImpl dataStore = dataStores.get(recordType);
        if (dataStore == null)
            return new double[] {Double.NaN, Double.NaN};
        
        return dataStore.getDataTimeRange();
    }
    
    
    @Override
<<<<<<< HEAD
    public Iterator<double[]> getRecordsTimeClusters(String recordType)
    {
        return Arrays.asList(getRecordsTimeRange(recordType)).iterator();
=======
    public int[] getEstimatedRecordCounts(String recordType, double[] timeStamps)
    {
        return StorageUtils.computeDefaultRecordCounts(this, recordType, timeStamps);
>>>>>>> 8e021554
    }
    

    @Override
    public void storeRecord(DataKey key, DataBlock data)
    {
        TimeSeriesImpl dataStore = dataStores.get(key.recordType);
        if (dataStore != null)
            dataStore.store(key, data);
    }


    @Override
    public void updateRecord(DataKey key, DataBlock data)
    {
        TimeSeriesImpl dataStore = dataStores.get(key.recordType);
        if (dataStore != null)
            dataStore.update(key, data);        
    }


    @Override
    public void removeRecord(DataKey key)
    {
        TimeSeriesImpl dataStore = dataStores.get(key.recordType);
        if (dataStore == null)
            return;
        
        dataStore.remove(key);
    }


    @Override
    public int removeRecords(IDataFilter filter)
    {
        TimeSeriesImpl dataStore = dataStores.get(filter.getRecordType());
        if (dataStore == null)
            return 0;
        
        return dataStore.remove(filter);
    }
    
    
    @Override
    public void registerListener(IEventListener listener)
    {
        eventHandler.registerListener(listener);
    }
    

    @Override
    public void unregisterListener(IEventListener listener)
    {
        eventHandler.unregisterListener(listener);
    }


    /*
     * Implementation of individual time series {key,record} pair
     */
    private class DBRecord implements IDataRecord
    {
        DataKey key;
        DataBlock data;
        
        public DBRecord(DataKey key, DataBlock data)
        {
            this.key = key;
            this.data = data;
        }

        @Override
        public final DataKey getKey()
        {
            return key;
        }
        
        @Override
        public final DataBlock getData()
        {
            return data;
        }
        
        protected final boolean matches(DataKey key)
        {
            return ( (key.producerID == null || key.producerID.equals(this.key.producerID)) &&
                 (Double.isNaN(key.timeStamp) || NumberUtils.ulpEquals(key.timeStamp, this.key.timeStamp)) );
        }
        
        protected final boolean matches(IDataFilter filter)
        {
            return ( (filter.getProducerIDs() == null || filter.getProducerIDs().contains(this.key.producerID)) &&
                 (filter.getTimeStampRange() == null || (filter.getTimeStampRange()[0] <= this.key.timeStamp && filter.getTimeStampRange()[1] >= this.key.timeStamp)) );
        }
    }
    
    
    /*
     * Implementation of an individual time series data store
     */
    public class TimeSeriesImpl implements IRecordStoreInfo
    {
<<<<<<< HEAD
        ConcurrentSkipListMap<Double, DBRecord> recordList = new ConcurrentSkipListMap<Double, DBRecord>();
=======
        ConcurrentSkipListMap<Double, DBRecord> recordList = new ConcurrentSkipListMap<>();
>>>>>>> 8e021554
        DataComponent recordDescription;
        DataEncoding recommendedEncoding;
        
        TimeSeriesImpl(DataComponent recordDescription, DataEncoding recommendedEncoding)
        {
            this.recordDescription = recordDescription;
            this.recommendedEncoding = recommendedEncoding;
        }
        
        @Override
        public String getName()
        {
            return recordDescription.getName();
        }
        
        @Override
        public DataComponent getRecordDescription()
        {
            return recordDescription;
        }
        
        @Override
        public DataEncoding getRecommendedEncoding()
        {
            return recommendedEncoding;
        }
        
        public int getNumRecords()
        {
            return recordList.size();
        }

        public DataBlock getDataBlock(DataKey key)
        {
            IDataRecord rec = getRecord(key);
            return rec.getData();
        }

        public Iterator<DataBlock> getDataBlockIterator(IDataFilter filter)
        {
            final Iterator<DBRecord> it = getRecordIterator(filter);
            return new Iterator<DataBlock>() {

                @Override
                public final boolean hasNext()
                {
                    return it.hasNext();
                }

                @Override
                public final DataBlock next()
                {
                    return it.next().getData();
                }

                @Override
                public final void remove()
                {
                    it.remove();                    
                }                
            };
        }

        public IDataRecord getRecord(DataKey key)
        {
            Iterator<DBRecord> it = recordList.values().iterator();
            while (it.hasNext())
            {
                DBRecord rec = it.next();
                if (rec.matches(key))
                    return rec;
            }
            
            return null;
        }

        public int getNumMatchingRecords(IDataFilter filter)
        {
            final Iterator<DBRecord> it = getRecordIterator(filter);
            int matchCount = 0;
            while (it.hasNext())
            {
                if (it.next().matches(filter))
                    matchCount++;
            }
            return matchCount;
        }
        
        public Iterator<DBRecord> getRecordIterator(final IDataFilter filter)
        {
            final Iterator<DBRecord> it = recordList.values().iterator();
            return new Iterator<DBRecord>() {
                DBRecord nextRec;
                
                @Override
                public final boolean hasNext()
                {
                    nextRec = fetchNext();
                    return (nextRec != null);
                }

                @Override
                public final DBRecord next()
                {
                    if (nextRec != null)
                    {
                        // get already fetched record and clear it
                        DBRecord rec = nextRec;
                        nextRec = null;
                        return rec;
                    }
                    
                    return fetchNext();
                }
                
                protected final DBRecord fetchNext()
                {
                    while (it.hasNext())
                    {
                        DBRecord rec = it.next();
                        if (rec.matches(filter))
                            return rec;
                    }
                    
                    return null;
                }

                @Override
                public final void remove()
                {
                    it.remove();                    
                }                
            };
        }

        public DataKey store(DataKey key, DataBlock data)
        {
            recordList.put(key.timeStamp, new DBRecord(key, data));
            return key;
        }

        public void update(DataKey key, DataBlock data)
        {
            Iterator<DBRecord> it = recordList.values().iterator();
            while (it.hasNext())
            {
                DBRecord rec = it.next();                
                if (rec.matches(key))
                    rec.data = data;
            }
        }

        public void remove(DataKey key)
        {
            Iterator<DBRecord> it = recordList.values().iterator();
            while (it.hasNext())
            {
                DBRecord rec = it.next();                
                if (rec.matches(key))
                    it.remove();
            }
        }

        public int remove(IDataFilter filter)
        {
            Iterator<DBRecord> it = recordList.values().iterator();
            int count = 0;
            while (it.hasNext())
            {
                DBRecord rec = it.next();
                if (rec.matches(filter))
                {
                    it.remove();
                    count++;
                }
            }
            
            return count;
        }
        
        public double[] getDataTimeRange()
        {
            if (recordList.isEmpty())
                return new double[] { Double.NaN, Double.NaN};
            else
                return new double[] {recordList.firstKey(), recordList.lastKey()};
        }
    }


    @Override
    public boolean isReadSupported()
    {
        return true;
    }


    @Override
    public boolean isWriteSupported()
    {
        return true;
    }
}<|MERGE_RESOLUTION|>--- conflicted
+++ resolved
@@ -17,10 +17,6 @@
 import java.io.InputStream;
 import java.io.OutputStream;
 import java.util.ArrayList;
-<<<<<<< HEAD
-import java.util.Arrays;
-=======
->>>>>>> 8e021554
 import java.util.Collections;
 import java.util.Iterator;
 import java.util.LinkedHashMap;
@@ -59,13 +55,8 @@
  */
 public class InMemoryBasicStorage extends AbstractModule<InMemoryStorageConfig> implements IRecordStorageModule<InMemoryStorageConfig>
 {
-<<<<<<< HEAD
-    Map<String, TimeSeriesImpl> dataStores = new LinkedHashMap<String, TimeSeriesImpl>();
-    ConcurrentSkipListMap<Double, AbstractProcess> dataSourceDescriptions = new ConcurrentSkipListMap<Double, AbstractProcess>();
-=======
     Map<String, TimeSeriesImpl> dataStores = new LinkedHashMap<>();
     ConcurrentSkipListMap<Double, AbstractProcess> dataSourceDescriptions = new ConcurrentSkipListMap<>();
->>>>>>> 8e021554
     
     
     public InMemoryBasicStorage()
@@ -97,11 +88,7 @@
     @Override
     public List<AbstractProcess> getDataSourceDescriptionHistory(double startTime, double endTime)
     {
-<<<<<<< HEAD
-        ArrayList<AbstractProcess> smlList = new ArrayList<AbstractProcess>();
-=======
         ArrayList<AbstractProcess> smlList = new ArrayList<>();
->>>>>>> 8e021554
         smlList.addAll(dataSourceDescriptions.subMap(startTime, endTime).values());
         return smlList;
     }
@@ -276,15 +263,9 @@
     
     
     @Override
-<<<<<<< HEAD
-    public Iterator<double[]> getRecordsTimeClusters(String recordType)
-    {
-        return Arrays.asList(getRecordsTimeRange(recordType)).iterator();
-=======
     public int[] getEstimatedRecordCounts(String recordType, double[] timeStamps)
     {
         return StorageUtils.computeDefaultRecordCounts(this, recordType, timeStamps);
->>>>>>> 8e021554
     }
     
 
@@ -387,11 +368,7 @@
      */
     public class TimeSeriesImpl implements IRecordStoreInfo
     {
-<<<<<<< HEAD
-        ConcurrentSkipListMap<Double, DBRecord> recordList = new ConcurrentSkipListMap<Double, DBRecord>();
-=======
         ConcurrentSkipListMap<Double, DBRecord> recordList = new ConcurrentSkipListMap<>();
->>>>>>> 8e021554
         DataComponent recordDescription;
         DataEncoding recommendedEncoding;
         
