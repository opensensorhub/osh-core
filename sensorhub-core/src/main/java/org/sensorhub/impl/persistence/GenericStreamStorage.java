--- conflicted
+++ resolved
@@ -78,19 +78,9 @@
  * @author Alex Robin <alex.robin@sensiasoftware.com>
  * @since Feb 21, 2015
  */
-<<<<<<< HEAD
 public class GenericStreamStorage extends AbstractModule<StreamStorageConfig> implements IRecordStorageModule<StreamStorageConfig>, IObsStorage, IMultiSourceStorage<IObsStorage>, IEventListener
 {
-    IRecordStorageModule<StorageConfig> storage;
-    WeakReference<IDataProducerModule<?>> dataSourceRef;
-    Map<String, ScalarIndexer> timeStampIndexers = new HashMap<>();
-    Map<String, String> currentFoiMap = new HashMap<>(); // entity ID -> current FOI ID
-=======
-public class GenericStreamStorage extends AbstractModule<StreamStorageConfig>
-       implements IRecordStorageModule<StreamStorageConfig>, IObsStorage, IMultiSourceStorage<IBasicStorage>, IEventListener
-{
     static final String WAITING_STATUS_MSG = "Waiting for data source ";
->>>>>>> cf1cdd57
     
     IRecordStorageModule<StorageConfig> storage;
     WeakReference<IDataProducer> dataSourceRef;
@@ -149,17 +139,11 @@
         if (dataSource != null)
         {
             dataSource.registerListener(this);
-<<<<<<< HEAD
-            if (!dataSource.isStarted())
-                disconnectDataSource(dataSource);
-        }
-=======
-            if (!((IModule<?>)dataSource).isStarted())
+            if (!dataSource.isEnabled())
                 reportStatus(WAITING_STATUS_MSG + dataSource.getUniqueIdentifier());
         }
         else
             throw new StorageException("Cannot find datasource " + config.dataSourceID);
->>>>>>> cf1cdd57
     }
     
     
@@ -174,22 +158,15 @@
         }
         else
         {
-<<<<<<< HEAD
             List <IStreamingDataInterface> selectedOutputs = new ArrayList<>();
             
-            for (IStreamingDataInterface outputInterface : dataSource.getAllOutputs().values())
+            for (IStreamingDataInterface outputInterface : dataSource.getOutputs().values())
             {
                 // skip excluded outputs
                 if (!config.excludedOutputs.contains(outputInterface.getName()))                                    
                     selectedOutputs.add(outputInterface);
             }
             
-=======
-            int numOutputs = config.selectedOutputs.length;
-            List <IStreamingDataInterface> selectedOutputs = new ArrayList<>(numOutputs);
-            for (String outputName: config.selectedOutputs)
-                selectedOutputs.add(dataSource.getOutputs().get(outputName));
->>>>>>> cf1cdd57
             return selectedOutputs;
         }
     }
@@ -200,44 +177,6 @@
      */
     protected void connectDataSource(final IDataProducer dataSource, final IBasicStorage dataStore)
     {
-<<<<<<< HEAD
-        ensureProducerInfo(dataSource.getUniqueIdentifier(), true);
-        
-        // set data source description
-        AbstractProcess sml = dataSource.getCurrentDescription();
-        if (sml != null)
-        {
-            // if no description yet, initialize it
-            if (storage.getLatestDataSourceDescription() == null)
-                storage.storeDataSourceDescription(sml);
-            
-            // otherwise just get the latest sensor description in case we were down during the last update
-            else if (dataSource.getLastDescriptionUpdate() != Long.MIN_VALUE)
-                storage.updateDataSourceDescription(sml);
-        }
-        
-        // create one data store for each sensor output that's not yet registered
-        // we do that in multi source storage even if it's also done in each provider data store
-        for (IStreamingDataInterface output: getSelectedOutputs(dataSource))
-        {
-            if (!storage.getRecordStores().containsKey(output.getName()))
-                storage.addRecordStore(output.getName(), output.getRecordDescription(), output.getRecommendedEncoding());
-            
-            // TODO check that structure is compatible w/ what's already in storage
-        }
-        
-        // set current FOI
-        String producerID = dataSource.getCurrentDescription().getUniqueIdentifier();
-        AbstractFeature foi = dataSource.getCurrentFeatureOfInterest();
-        if (foi != null)
-        {
-            currentFoi = foi.getUniqueIdentifier();
-            currentFoiMap.put(producerID, currentFoi);
-            if (storage instanceof IObsStorage)
-                ((IObsStorage)storage).storeFoi(producerID, foi);
-        }
-        
-=======
         Asserts.checkNotNull(dataSource, IDataProducer.class);
         Asserts.checkNotNull(dataStore, "DataStore");
         
@@ -267,19 +206,11 @@
             if (dataStore instanceof IObsStorage)
                 ((IObsStorage)dataStore).storeFoi(producerID, foi);
         }
-        
->>>>>>> cf1cdd57
+    
         // register to data events
         for (IStreamingDataInterface output: getSelectedOutputs(dataSource))
             prepareToReceiveEvents(output);
-        
-<<<<<<< HEAD
-        // make sure data source info can be read back
-        storage.commit();
-        
-        setState(ModuleState.STARTED);
-        clearStatus();
-=======
+    
         // keep in set
         registeredProducers.add(producerID);
         
@@ -314,7 +245,6 @@
                 connectDataSource(producer, dataStore);
             }
         }
->>>>>>> cf1cdd57
     }
     
     
@@ -332,29 +262,10 @@
             timeStampIndexers.put(outputName, timeStampIndexer);
         }
         
-<<<<<<< HEAD
-        // fetch latest record(s)
-        if (output instanceof IMultiSourceDataInterface)
-        {
-            for (Entry<String, DataBlock> rec: ((IMultiSourceDataInterface) output).getLatestRecords().entrySet())
-            {
-                String producerID = rec.getKey();
-                ensureProducerInfo(producerID, true);
-                handleEvent(new DataEvent(System.currentTimeMillis(), producerID, output, rec.getValue()));
-            }
-        }
-        else
-        {
-            DataBlock rec = output.getLatestRecord();
-            if (rec != null)
-                this.handleEvent(new DataEvent(System.currentTimeMillis(), output, rec));
-        }
-=======
         // fetch latest record
         DataBlock rec = output.getLatestRecord();
         if (rec != null)
             this.handleEvent(new DataEvent(System.currentTimeMillis(), output, rec));
->>>>>>> cf1cdd57
         
         // register to receive future events
         output.registerListener(this);
@@ -362,66 +273,9 @@
     
     
     /*
-<<<<<<< HEAD
-     * Ensures metadata for the new producer is stored (for multi-producer sources)
-     */
-    protected void ensureProducerInfo(String producerID, boolean updateAll)
-    {
-        if (storage instanceof IMultiSourceStorage)
-        {
-            boolean hasDataStore = ((IMultiSourceStorage<?>)storage).getProducerIDs().contains(producerID);
-            if (hasDataStore && !updateAll)
-                return;
-            
-            // create producer data store if needed
-            IBasicStorage dataStore;
-            if (!hasDataStore)
-                dataStore = ((IMultiSourceStorage<?>)storage).addDataStore(producerID);
-            else
-                dataStore = ((IMultiSourceStorage<?>)storage).getDataStore(producerID);
-            
-            // handle multisource producers
-            IDataProducerModule<?> dataSource = dataSourceRef.get();
-            if (dataSource != null && dataSource instanceof IMultiSourceDataProducer)
-            {
-                // save producer SensorML description
-                AbstractProcess sml = ((IMultiSourceDataProducer) dataSource).getCurrentDescription(producerID);
-                if (sml != null)
-                {
-                    if (dataStore.getLatestDataSourceDescription() == null)
-                        dataStore.storeDataSourceDescription(sml);
-                    else
-                        dataStore.updateDataSourceDescription(sml);
-                }
-                
-                // record current FOI
-                AbstractFeature foi = ((IMultiSourceDataProducer)dataSource).getCurrentFeatureOfInterest(producerID);
-                if (foi != null)
-                {
-                    currentFoiMap.put(producerID, foi.getUniqueIdentifier());
-                    if (storage instanceof IObsStorage)
-                        ((IObsStorage)storage).storeFoi(producerID, foi);
-                }
-                
-                // create record store for each output that's not already registered
-                for (IStreamingDataInterface output: getSelectedOutputs(dataSource))
-                {
-                    if (!dataStore.getRecordStores().containsKey(output.getName()))
-                        dataStore.addRecordStore(output.getName(), output.getRecordDescription(), output.getRecommendedEncoding());
-                    
-                    // TODO check that structure is compatible w/ what's already in storage
-                }
-            }
-        }
-    }
-    
-    
-    protected void disconnectDataSource(IDataProducerModule<?> dataSource)
-=======
      * Disconnect from data source
      */
     protected void disconnectDataSource(IDataProducer dataSource)
->>>>>>> cf1cdd57
     {
         Asserts.checkNotNull(dataSource, IDataProducer.class);
         
@@ -517,41 +371,16 @@
                 DataEvent dataEvent = (DataEvent)e;
                 String producerID = dataEvent.getRelatedEntityID();
                 
-<<<<<<< HEAD
-                // get indexer for looking up time stamp value
-                String outputName = dataEvent.getSource().getName();
-                ScalarIndexer timeStampIndexer = timeStampIndexers.get(outputName);
-                
-                // get entity and FOI ID
-                String foiID;
-                String entityID = dataEvent.getRelatedEntityID();
-                if (entityID != null)
-                {
-                    ensureProducerInfo(entityID, false); // to handle new producer
-                    foiID = currentFoiMap.get(entityID);
-                }
-                else
-                    foiID = currentFoi; 
-                
-                // process all records
-                for (DataBlock record: dataEvent.getRecords())
-=======
                 if (producerID != null && registeredProducers.contains(producerID))
->>>>>>> cf1cdd57
                 {
                     // get indexer for looking up time stamp value
                     String outputName = dataEvent.getSource().getName();
                     ScalarIndexer timeStampIndexer = timeStampIndexers.get(outputName);
                     
-<<<<<<< HEAD
-                    // store record with proper key
-                    ObsKey key = new ObsKey(outputName, entityID, foiID, time);
-                    storage.storeRecord(key, record);
+                    // get FOI ID
+                    String foiID = currentFoiMap.get(producerID);
                     
-                    if (getLogger().isTraceEnabled())
-                        getLogger().trace("Storing record " + key.timeStamp + " for output " + outputName);
-                }
-=======
+                    // store all records
                     for (DataBlock record: dataEvent.getRecords())
                     {
                         // get time stamp
@@ -560,24 +389,13 @@
                             time = timeStampIndexer.getDoubleValue(record);
                         else
                             time = e.getTimeStamp() / 1000.;
-                        
-                        // get FOI ID
-                        String foiID = currentFoiMap.get(producerID);
-                        
+                    
                         // store record with proper key
                         ObsKey key = new ObsKey(outputName, producerID, foiID, time);                    
                         storage.storeRecord(key, record);
-                        
+                    
                         if (getLogger().isTraceEnabled())
                             getLogger().trace("Storing record " + key.timeStamp + " for output " + outputName);
-                    }
-                    
-                    // commit only when necessary
-                    long now = System.currentTimeMillis();
-                    if (lastCommitTime == Long.MIN_VALUE || (now - lastCommitTime) > config.minCommitPeriod)
-                    {
-                        storage.commit();
-                        lastCommitTime = now;
                     }
                 }
             }
@@ -597,11 +415,10 @@
                         if (getLogger().isTraceEnabled())
                             getLogger().trace("Storing FOI " + foiEvent.getFoiID());
                     }
-                    
+                
                     // also remember as current FOI
                     currentFoiMap.put(producerID, foiEvent.getFoiID());
                 }
->>>>>>> cf1cdd57
             }
             
             else if (e instanceof EntityEvent)
@@ -625,27 +442,6 @@
                     storage.storeDataSourceDescription(dataSourceRef.get().getCurrentDescription());
                 }
             }
-<<<<<<< HEAD
-            
-            else if (e instanceof FoiEvent && storage instanceof IObsStorage)
-            {
-                FoiEvent foiEvent = (FoiEvent)e;
-                String producerID = ((FoiEvent) e).getRelatedEntityID();
-                
-                // store feature object if specified
-                if (foiEvent.getFoi() != null)
-                {
-                    if (producerID != null)
-                        ensureProducerInfo(producerID, false); // in case no data has been received for this producer yet
-                    ((IObsStorage) storage).storeFoi(producerID, foiEvent.getFoi());
-                }
-                
-                // also remember as current FOI
-                if (producerID != null)
-                    currentFoiMap.put(producerID, foiEvent.getFoiID());
-                else
-                    currentFoi = foiEvent.getFoiID();
-            }
             
             // commit only when necessary
             long now = System.currentTimeMillis();
@@ -654,8 +450,6 @@
                 storage.commit();
                 lastCommitTime = now;
             }
-=======
->>>>>>> cf1cdd57
         }
     }
     
@@ -900,11 +694,7 @@
         if (storage instanceof IObsStorage)
             return ((IObsStorage) storage).getFoiIDs(filter);
         
-<<<<<<< HEAD
-        return Collections.<String>emptyList().iterator();
-=======
         return Collections.emptyIterator();
->>>>>>> cf1cdd57
     }
 
 
@@ -916,11 +706,7 @@
         if (storage instanceof IObsStorage)
             return ((IObsStorage) storage).getFois(filter);
         
-<<<<<<< HEAD
-        return Collections.<AbstractFeature>emptyList().iterator();
-=======
         return Collections.emptyIterator();
->>>>>>> cf1cdd57
     }
 
 
@@ -931,8 +717,8 @@
         if (storage instanceof IObsStorage)
             storeFoi(producerID, foi);        
     }
-
-
+    
+    
     @Override
     public Collection<String> getProducerIDs()
     {
@@ -946,24 +732,24 @@
 
 
     @Override
-    public IBasicStorage getDataStore(String producerID)
+    public IObsStorage getDataStore(String producerID)
     {
         checkStarted();
         
         if (storage instanceof IMultiSourceStorage)
-            return ((IMultiSourceStorage<IBasicStorage>)storage).getDataStore(producerID);
+            return ((IMultiSourceStorage<IObsStorage>)storage).getDataStore(producerID);
         else
             return null;
     }
 
 
     @Override
-    public IBasicStorage addDataStore(String producerID)
+    public IObsStorage addDataStore(String producerID)
     {
         checkStarted();
         
         if (storage instanceof IMultiSourceStorage)
-            return ((IMultiSourceStorage<IBasicStorage>)storage).addDataStore(producerID);
+            return ((IMultiSourceStorage<IObsStorage>)storage).addDataStore(producerID);
         else
             return null;
     }
@@ -1008,35 +794,4 @@
         checkStarted();
         return storage instanceof IMultiSourceStorage;
     }
-
-
-    @Override
-    public Collection<String> getProducerIDs()
-    {
-        checkStarted();
-        
-        if (storage instanceof IMultiSourceStorage)
-            return ((IMultiSourceStorage<?>)storage).getProducerIDs();
-        
-        return Collections.<String>emptyList();
-    }
-
-
-    @Override
-    public IObsStorage getDataStore(String producerID)
-    {
-        checkStarted();
-        
-        if (storage instanceof IMultiSourceStorage)
-            return (IObsStorage) ((IMultiSourceStorage<?>)storage).getDataStore(producerID);
-        
-        return null;
-    }
-
-
-    @Override
-    public IObsStorage addDataStore(String producerID)
-    {
-        throw new UnsupportedOperationException();
-    }
 }