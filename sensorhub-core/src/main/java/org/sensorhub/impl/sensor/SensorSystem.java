/***************************** BEGIN LICENSE BLOCK ***************************

The contents of this file are subject to the Mozilla Public License, v. 2.0.
If a copy of the MPL was not distributed with this file, You can obtain one
at http://mozilla.org/MPL/2.0/.

Software distributed under the License is distributed on an "AS IS" basis,
WITHOUT WARRANTY OF ANY KIND, either express or implied. See the License
for the specific language governing rights and limitations under the License.
 
Copyright (C) 2012-2016 Sensia Software LLC. All Rights Reserved.
 
******************************* END LICENSE BLOCK ***************************/

package org.sensorhub.impl.sensor;

import java.util.ArrayList;
import java.util.Collection;
import java.util.Collections;
import java.util.Map;
import java.util.UUID;
import net.opengis.sensorml.v20.PhysicalSystem;
import org.sensorhub.api.common.SensorHubException;
import org.sensorhub.api.module.IModule;
import org.sensorhub.api.module.IModuleStateManager;
import org.sensorhub.api.module.ModuleConfig;
import org.sensorhub.api.module.ModuleEvent;
import org.sensorhub.api.module.ModuleEvent.ModuleState;
import org.sensorhub.api.data.IDataProducerModule;
import org.sensorhub.api.event.Event;
import org.sensorhub.api.system.ISystemGroupDriver;
import org.sensorhub.impl.module.ModuleRegistry;
import org.sensorhub.impl.processing.AbstractProcessModule;
import org.sensorhub.impl.sensor.SensorSystemConfig.SystemMember;
import org.sensorhub.utils.MsgUtils;
import org.vast.swe.SWEConstants;
import org.vast.util.Asserts;
import com.google.common.collect.ImmutableMap;


/**
 * <p>
 * Class allowing to group several sensors drivers and processes into a single
 * system.<br/>
 * The system's outputs consist of the ones from the individual sensors and
 * processes included in the group.<br/>
 * Relative location and orientation of components can also be set
 * </p>
 *
 * @author Alex Robin
 * @since Mar 19, 2016
 */
public class SensorSystem extends AbstractSensorModule<SensorSystemConfig> implements ISystemGroupDriver<IDataProducerModule<?>>
{
    public static final String DEFAULT_XMLID_PREFIX = "SYSTEM_";
    public static final String AUTO_ID = "auto";
    private static final String URN_PREFIX = "urn:";
    
    Collection<IDataProducerModule<?>> subsystems = new ArrayList<>();

<<<<<<< HEAD

=======
    public SensorSystem() {
        super();
        // Load all subsystem modules
        subsystems.clear();
        if(config != null) {
            for (SystemMember member : config.subsystems) {
                var module = (IDataProducerModule<?>) loadModule(member.config);
                if (module != null) {
                    subsystems.add(module);
                }
            }
        }
    }
    
>>>>>>> f5e53e5a
    @Override
    protected void doInit() throws SensorHubException
    {
        super.doInit();
        
        // generate unique ID
        if (config.uniqueID != null && !config.uniqueID.equals(AUTO_ID))
        {
            if (config.uniqueID.startsWith(URN_PREFIX))
            {
                this.uniqueID = config.uniqueID;
                String suffix = config.uniqueID.replace(URN_PREFIX, "");
                generateXmlID(DEFAULT_XMLID_PREFIX, suffix);
            }
            else
            {
                this.uniqueID = URN_PREFIX + "osh:system:" + config.uniqueID;
                generateXmlID(DEFAULT_XMLID_PREFIX, config.uniqueID);
            }
        }
        
        // Init all subsystem modules
        for (var module: subsystems)
        {
            if (module != null)
            {
                try
                {
                    module.init();
                }
                catch (Exception e)
                {
                    getLogger().error("Cannot initialize system component {}", MsgUtils.moduleString(config), e);
                }
            }
        }
    }
    
    
    public IModule<?> addSubsystem(SystemMember member) throws SensorHubException
    {
        var module = (IDataProducerModule<?>)loadModule(member.config);
        if (module == null)
            throw new SensorHubException("Error loading module");
        
        config.subsystems.add(member);
        subsystems.add(module);
        return module;
    }
    
    
    public void removeSubSystem(String id) throws SensorHubException
    {
        Asserts.checkNotNull(id, "id");
        
        // remove from config
        var it2 = config.subsystems.iterator();
        while (it2.hasNext())
        {
            var memberCfg = it2.next();
            if (id.equals(memberCfg.config.id))
                it2.remove();
        }
        
        // remove and stop module
        var it = subsystems.iterator();
        while (it.hasNext())
        {
            var member = it.next();
            if (id.equals(member.getLocalID()))
            {
                it.remove();
                member.stop();
            }
        }
    }
    
    
    private IModule<?> loadModule(ModuleConfig config)
    {
        try
        {
            if (config.id == null)
                config.id = UUID.randomUUID().toString();
            
            var module = getParentHub().getModuleRegistry().loadSubModule(config, false);
            module.setParentHub(getParentHub());
            
            if (module instanceof AbstractSensorModule)
                ((AbstractSensorModule<?>)module).attachToParent(this);
            
            if (module instanceof AbstractProcessModule)
                ((AbstractProcessModule<?>)module).attachToParent(this);
            
            // register to receive module events
            module.registerListener(this::handleEvent);
            
            return module;
        }
        catch (Exception e)
        {
            getLogger().error("Cannot load system component {}", MsgUtils.moduleString(config), e);
            return null;
        }
    }
    
    
    protected void handleEvent(Event e)
    {
        if (e instanceof ModuleEvent)
        {
            eventHandler.publish(e);
            if(((ModuleEvent) e).getType() == ModuleEvent.Type.CONFIG_CHANGED)
            {
                var moduleConfig = ((ModuleEvent)e).getModule().getConfiguration();
                for(SystemMember member : config.subsystems)
                    if(moduleConfig.id.equals(member.config.id))
                        member.config = moduleConfig;
            }
        }
    }

    @Override
    protected void updateSensorDescription()
    {
        synchronized (sensorDescLock)
        {
            super.updateSensorDescription();
            PhysicalSystem system = (PhysicalSystem)sensorDescription;
            system.setDefinition(SWEConstants.DEF_SYSTEM);
        }
    }


    @Override
    protected void doStart() throws SensorHubException
    {
        for (var member: subsystems)
        {
            try
            {
                if (member.getConfiguration().autoStart)
                {
                    member.waitForState(ModuleState.INITIALIZED, 10000);
                    member.start();
                }
            }
            catch (Exception e)
            {
                reportError("Cannot start subsystem " + MsgUtils.moduleString(member), e);
            }
        }
    }


    @Override
    protected void doStop() throws SensorHubException
    {
        for (var member: subsystems)
        {
            try
            {
                member.stop();
            }
            catch (SensorHubException e)
            {
                getLogger().error("Error stopping subsystem {}", MsgUtils.moduleString(member), e);
            }
        }
    }


    @Override
    public void cleanup() throws SensorHubException
    {
        for (var member: subsystems)
            member.cleanup();
        
        super.cleanup();
    }


    @Override
    public boolean isConnected()
    {
        return true;
    }

    @Override
    public void setConfiguration(SensorSystemConfig config) {
        super.setConfiguration(config);

        // Load all subsystem modules from config
        subsystems.clear();
        for (SystemMember member : config.subsystems) {
            var module = (IDataProducerModule<?>) loadModule(member.config);
            if (module != null) {
                subsystems.add(module);
            }
        }
    }

    @Override
    public synchronized void loadState(IModuleStateManager loader) throws SensorHubException
    {
        super.loadState(loader);
        
        // also load sub modules state
        ModuleRegistry reg = getParentHub().getModuleRegistry();
        for (var member: subsystems)
        {
            loader = reg.getStateManager(member.getLocalID());
            if (loader != null)
                member.loadState(loader);
        }
    }


    @Override
    public synchronized void saveState(IModuleStateManager saver) throws SensorHubException
    {
        super.saveState(saver);
        
        // also save sub modules state
        ModuleRegistry reg = getParentHub().getModuleRegistry();
        for (var member: subsystems)
        {
            saver = reg.getStateManager(member.getLocalID());
            member.saveState(saver);
        }
    }


    @Override
    protected void generateXmlIDFromUUID(String uuid)
    {
        super.generateXmlIDFromUUID(uuid);
        this.xmlID = this.xmlID.replace(AbstractSensorModule.DEFAULT_XMLID_PREFIX, DEFAULT_XMLID_PREFIX);
    }


    @Override
    public Map<String, ? extends IDataProducerModule<?>> getMembers()
    {
        return subsystems != null ?
            subsystems.stream().collect(ImmutableMap.toImmutableMap(this::getMemberName, e -> e)) :
            Collections.emptyMap();
    }
    
    
    protected String getMemberName(IModule<?> member)
    {
        return member.getName().toLowerCase().replaceAll("\\s+", "_");
    }

}<|MERGE_RESOLUTION|>--- conflicted
+++ resolved
@@ -58,9 +58,6 @@
     
     Collection<IDataProducerModule<?>> subsystems = new ArrayList<>();
 
-<<<<<<< HEAD
-
-=======
     public SensorSystem() {
         super();
         // Load all subsystem modules
@@ -75,7 +72,6 @@
         }
     }
     
->>>>>>> f5e53e5a
     @Override
     protected void doInit() throws SensorHubException
     {
