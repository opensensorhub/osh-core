/***************************** BEGIN LICENSE BLOCK ***************************

The contents of this file are subject to the Mozilla Public License, v. 2.0.
If a copy of the MPL was not distributed with this file, You can obtain one
at http://mozilla.org/MPL/2.0/.

Software distributed under the License is distributed on an "AS IS" basis,
WITHOUT WARRANTY OF ANY KIND, either express or implied. See the License
for the specific language governing rights and limitations under the License.
 
Copyright (C) 2012-2015 Sensia Software LLC. All Rights Reserved.
 
******************************* END LICENSE BLOCK ***************************/

package org.sensorhub.api.persistence;

import java.util.Iterator;
import java.util.List;
import java.util.Map;
import net.opengis.sensorml.v20.AbstractProcess;
import net.opengis.swe.v20.DataBlock;
import net.opengis.swe.v20.DataComponent;
import net.opengis.swe.v20.DataEncoding;


/**
 * <p>
 * Storage for one or more data streams coming from a single source.
 * (for instance, the source can be a sensor, a service or a process)<br/> 
 * This also supports storing lineage information if a description of the
 * data source is provided. 
 * </p>
 *
<<<<<<< HEAD
 * @author Alex Robin
=======
 * @author Alex Robin <alex.robin@sensiasoftware.com>
>>>>>>> 8e021554
 * @since Nov 27, 2014
 */
public interface IBasicStorage
{
    
    /**
     * Retrieves latest data source description (i.e. most recent version)
     * @return SensorML process description
     */
    public AbstractProcess getLatestDataSourceDescription();
    
    
    /**
     * Retrieves history of data source description for the given time period
     * @param startTime lower bound of the time period
     * @param endTime upper bound of the time period
     * @return list of SensorML process descriptions (with disjoint time validity periods) 
     */
    public List<AbstractProcess> getDataSourceDescriptionHistory(double startTime, double endTime);
    
    
    /**
     * Retrieves data source description valid at specified time
     * @param time
     * @return SensorML process description
     */
    public AbstractProcess getDataSourceDescriptionAtTime(double time);
    
    
    /**
     * Stores a new data source description into storage.
     * Validity period must not overlap with existing descriptions
     * @param process SensorML process description to store
     */
    public void storeDataSourceDescription(AbstractProcess process);
    
    
    /**
     * Update the data source description in storage.
     * Validity period must be exactly the same as one in storage
     * @param process SensorML process description to update
     */
    public void updateDataSourceDescription(AbstractProcess process);
    

    /**
     * Removes data source description valid at specified time
     * @param time any time falling within the validity period of the description version to remove 
     */
    public void removeDataSourceDescription(double time);
    
    
    /**
     * Removes data source descriptions whose validity periods lie within the given time period
     * @param startTime lower bound of the time period
     * @param endTime upper bound of the time period
     */
    public void removeDataSourceDescriptionHistory(double startTime, double endTime);
    
    
    /**
     * Gets the list of available record types in this storage
     * @return map of name to data store instance
     */
    public Map<String, ? extends IRecordStoreInfo> getRecordStores();
    
    
    /**
     * Adds a data store for a new record type in this storage
     * @param name name of record type (should match output name of the data source)
     * @param recordStructure SWE data component describing the record structure
     * @param recommendedEncoding recommended encoding for this record type
     */
    public void addRecordStore(String name, DataComponent recordStructure, DataEncoding recommendedEncoding);
        
    
    /**
     * Helper method to retrieve the total number of method for the specified
     * record type
     * @param recordType name of record type
     * @return total number of records
     */
    public int getNumRecords(String recordType);
    
    
    /**
     * Retrieves time range spanned by all records of the specified type
     * @param recordType name of record type
     * @return array of length 2 in the form [minTime maxTime] or [NaN NaN]
     * if no records of this type are available
     */
    public double[] getRecordsTimeRange(String recordType);
    
    
    /**
<<<<<<< HEAD
     * Retrieves time boundaries of data clusters 
     * (i.e. this allows to detect temporal holes in the data)
     * @param recordType name of record type
     * @return A read-only iterator among time periods delimiting clusters of data
     */
    public Iterator<double[]> getRecordsTimeClusters(String recordType);
=======
     * Retrieves record counts within bins defined by the given time stamps.
     * Each bin is defined by two consecutive time stamps.
     * @param recordType name of record type
     * @param timeStamps
     * @return
     */
    public int[] getEstimatedRecordCounts(String recordType, double[] timeStamps);
>>>>>>> 8e021554
    
    
    /**
     * Retrieves raw data block with the specified key
     * @param key Record key
     * @return data block or null if no record with the specified key was found
     */
    public DataBlock getDataBlock(DataKey key);
    
    
    /**
     * Gets iterator of raw data blocks matching the specified filter
     * @param filter filtering parameters
     * @return A read-only iterator among data blocks matching the filter
     */
    public Iterator<DataBlock> getDataBlockIterator(IDataFilter filter);
    
    
    /**
     * Gets iterator of records matching the specified filter
     * @param filter filtering parameters
     * @return A read-only iterator among records matching the filter
     */
    public Iterator<? extends IDataRecord> getRecordIterator(IDataFilter filter);
    
    
    /**
     * Computes the (potentially approximate) number of records matching the
     * given filter.<br/>
     * Since the returned value can be approximate and the number of matching
     * records can change before or even during the actual call to
     * {@link #getRecordIterator(IDataFilter)}, the exact number of records can
     * only be obtained by counting the records returned by the iterator next()
     * function.
     * @param filter filtering parameters
     * @param maxCount counting will stop once this threshold is reached
     * @return number of matching records
     */
    public int getNumMatchingRecords(IDataFilter filter, long maxCount);
    
    
    /**
     * Persists data block in storage
     * @param key key object to associate to record
     * @param data actual record data
     */
    public void storeRecord(DataKey key, DataBlock data);
    
    
    /**
     * Updates record with specified key with new data
     * @param key key of record to update
     * @param data new data block to assign to the record
     */
    public void updateRecord(DataKey key, DataBlock data);
    
    
    /**
     * Removes record with the specified key
     * @param key record key
     */
    public void removeRecord(DataKey key);
    
    
    /**
     * Removes all records matching the filter
     * @param filter filtering parameters
     * @return number of deleted records
     */
    public int removeRecords(IDataFilter filter);
        
   
    /**
     * @return true if read operations are supported by this storage, false otherwise
     */
    public boolean isReadSupported();
    
    
    /**
     * @return true if write operations are supported by this storage, false otherwise
     */
    public boolean isWriteSupported();
}<|MERGE_RESOLUTION|>--- conflicted
+++ resolved
@@ -31,11 +31,7 @@
  * data source is provided. 
  * </p>
  *
-<<<<<<< HEAD
  * @author Alex Robin
-=======
- * @author Alex Robin <alex.robin@sensiasoftware.com>
->>>>>>> 8e021554
  * @since Nov 27, 2014
  */
 public interface IBasicStorage
@@ -131,22 +127,13 @@
     
     
     /**
-<<<<<<< HEAD
-     * Retrieves time boundaries of data clusters 
-     * (i.e. this allows to detect temporal holes in the data)
-     * @param recordType name of record type
-     * @return A read-only iterator among time periods delimiting clusters of data
-     */
-    public Iterator<double[]> getRecordsTimeClusters(String recordType);
-=======
      * Retrieves record counts within bins defined by the given time stamps.
      * Each bin is defined by two consecutive time stamps.
      * @param recordType name of record type
      * @param timeStamps
-     * @return
+     * @return array of record counts for specified bins (histogram)
      */
     public int[] getEstimatedRecordCounts(String recordType, double[] timeStamps);
->>>>>>> 8e021554
     
     
     /**
