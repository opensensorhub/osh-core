--- conflicted
+++ resolved
@@ -61,13 +61,6 @@
         public FakeDataProducer(int entityIndex)
         {
             Point p = gmlFac.newPoint();
-<<<<<<< HEAD
-            p.setPos(new double[] {foiNum, foiNum, 0.0});
-            foi.setGeometry(p);
-            fois.put(SENSOR_UID_PREFIX + foiNum, foi);
-            foiIDs.add(foi.getUniqueIdentifier());
-        }        
-=======
             p.setPos(new double[] {entityIndex, entityIndex, 0.0});
             
             // create sensor description
@@ -86,7 +79,7 @@
             foi.setUniqueIdentifier(foiID);
             foi.setName("FOI" + entityIndex);
             foi.setDescription("This is feature of interest #" + entityIndex);           
-            foi.setLocation(p);            
+            foi.setGeometry(p);            
             fois.put(foiID, foi);
             
             // create output
@@ -95,25 +88,25 @@
                     new FakeSensorData(this, TestSOSService.NAME_OUTPUT1, 1, TestSOSService.SAMPLING_PERIOD, TestSOSService.NUM_GEN_SAMPLES, hub));
             outputs.put(TestSOSService.NAME_OUTPUT2,
                     new FakeSensorData2(this, TestSOSService.NAME_OUTPUT2, TestSOSService.SAMPLING_PERIOD, TestSOSService.NUM_GEN_SAMPLES, null, hub));
-        }
+        }        
 
         @Override
         public IEntityGroup<? extends IEntity> getParentGroup()
         {
             return FakeSensorNetWithFoi.this;
-        }
-        
+    }
+    
         @Override
         public String getUniqueIdentifier()
         {
             return sensor.getUniqueIdentifier();
         }
-
-        @Override
+    
+    @Override
         public AbstractProcess getCurrentDescription()
-        {
+    {
             return sensor;
-        }
+    }
 
         @Override
         public long getLastDescriptionUpdate()
@@ -121,11 +114,11 @@
             return 0;
         }
 
-        @Override
+    @Override
         public Map<String, ? extends IStreamingDataInterface> getOutputs()
-        {
+    {
             return Collections.unmodifiableMap(outputs);
-        }
+    }
 
         @Override
         public AbstractFeature getCurrentFeatureOfInterest()
@@ -133,10 +126,10 @@
             return foi;
         }
 
-        @Override
+    @Override
         public void registerListener(IEventListener listener)
-        {                
-        }
+    {
+    }
 
         @Override
         public void unregisterListener(IEventListener listener)
@@ -149,7 +142,7 @@
             return sensor.getName();
         }
 
-        @Override
+    @Override
         public boolean isEnabled()
         {
             return FakeSensorNetWithFoi.this.isStarted();
@@ -161,10 +154,9 @@
     {
         this.uniqueID = "urn:sensors:mysensornetwork:001";
         this.xmlID = "SENSORNET";
->>>>>>> cf1cdd57
-    }
-    
-    
+    }
+
+
     @Override
     public void init()
     {
@@ -197,12 +189,12 @@
     public Collection<String> getEntitiesWithFoi(String foiID)
     {
         if (!fois.containsKey(foiID))
-            return Collections.EMPTY_SET;
+            return Collections.emptySet();
         
         String entityID = foiID.replace(FOI_UID_PREFIX, SENSOR_UID_PREFIX);
         return Arrays.asList(entityID);
     }
-
+    
 
     @Override
     protected void updateSensorDescription()
@@ -239,10 +231,6 @@
     @Override
     public boolean isConnected()
     {
-<<<<<<< HEAD
-        if (!foiIDs.contains(foiID))
-            return Collections.emptySet();
-=======
         return true;
     }
     
@@ -267,7 +255,6 @@
             for (IStreamingDataInterface o: sensor.getOutputs().values())
                 if (o.isEnabled())
                     return true;
->>>>>>> cf1cdd57
         
         return false;
     }
