--- conflicted
+++ resolved
@@ -1,36 +1,31 @@
-/***************************** BEGIN LICENSE BLOCK ***************************
-
-The contents of this file are subject to the Mozilla Public License, v. 2.0.
-If a copy of the MPL was not distributed with this file, You can obtain one
-at http://mozilla.org/MPL/2.0/.
-
-Software distributed under the License is distributed on an "AS IS" basis,
-WITHOUT WARRANTY OF ANY KIND, either express or implied. See the License
-for the specific language governing rights and limitations under the License.
- 
-Copyright (C) 2012-2015 Sensia Software LLC. All Rights Reserved.
- 
-******************************* END LICENSE BLOCK ***************************/
-
+/***************************** BEGIN LICENSE BLOCK ***************************
+
+The contents of this file are subject to the Mozilla Public License, v. 2.0.
+If a copy of the MPL was not distributed with this file, You can obtain one
+at http://mozilla.org/MPL/2.0/.
+
+Software distributed under the License is distributed on an "AS IS" basis,
+WITHOUT WARRANTY OF ANY KIND, either express or implied. See the License
+for the specific language governing rights and limitations under the License.
+ 
+Copyright (C) 2012-2015 Sensia Software LLC. All Rights Reserved.
+ 
+******************************* END LICENSE BLOCK ***************************/
+
 package org.sensorhub.impl.service.sos;
 
-import java.io.IOException;
-import org.sensorhub.api.common.SensorHubException;
-import org.sensorhub.api.sensor.ISensor;
+import java.io.IOException;
+import org.sensorhub.api.common.SensorHubException;
+import org.sensorhub.api.sensor.ISensor;
 import org.sensorhub.api.service.ServiceException;
-<<<<<<< HEAD
-import org.sensorhub.impl.SensorHub;
-import org.sensorhub.utils.MsgUtils;
-import org.vast.ows.OWSException;
-=======
-import org.sensorhub.utils.MsgUtils;
->>>>>>> cf1cdd57
-import org.vast.util.TimeExtent;
+import org.sensorhub.utils.MsgUtils;
+import org.vast.ows.OWSException;
+import org.vast.util.TimeExtent;
 
 
 /**
  * <p>
- * Factory for sensor data providers with storage.<br/>
+ * Factory for sensor data providers with storage.<br/>
  * Most of the logic is inherited from {@link StreamWithStorageProviderFactory}.
  * </p>
  *
@@ -39,21 +34,21 @@
  */
 public class SensorWithStorageProviderFactory extends StreamWithStorageProviderFactory<ISensor>
 {
-    SensorDataProviderConfig sensorProviderConfig;
+    SensorDataProviderConfig sensorProviderConfig;
     
     
     public SensorWithStorageProviderFactory(SOSServlet servlet, SensorDataProviderConfig config) throws SensorHubException
     {
-        super(servlet, config,
-              (ISensor)servlet.getParentHub().getModuleRegistry().getModuleById(config.sensorID));
-        this.sensorProviderConfig = config;
-        
-        if (producer.isEnabled() && storage.isStarted())
-        {
-            String liveSensorUID = producer.getCurrentDescription().getUniqueIdentifier();
-            String storageSensorUID = storage.getLatestDataSourceDescription().getUniqueIdentifier();
-            if (!liveSensorUID.equals(storageSensorUID))
-                throw new SensorHubException("Storage " + storage.getName() + " doesn't contain data for sensor " + producer.getName());
+        super(servlet, config,
+              (ISensor)servlet.getParentHub().getModuleRegistry().getModuleById(config.sensorID));
+        this.sensorProviderConfig = config;
+        
+        if (producer.isEnabled() && storage.isStarted())
+        {
+            String liveSensorUID = producer.getCurrentDescription().getUniqueIdentifier();
+            String storageSensorUID = storage.getLatestDataSourceDescription().getUniqueIdentifier();
+            if (!liveSensorUID.equals(storageSensorUID))
+                throw new SensorHubException("Storage " + storage.getName() + " doesn't contain data for sensor " + producer.getName());
         }
     }
 
@@ -61,20 +56,20 @@
     @Override
     public ISOSDataProvider getNewDataProvider(SOSDataFilter filter) throws SensorHubException, OWSException
     {
-        TimeExtent timeRange = filter.getTimeRange();
-        
+        TimeExtent timeRange = filter.getTimeRange();
+        
         if (timeRange.isBaseAtNow() || timeRange.isBeginNow())
         {
             if (!producer.isEnabled())
                 throw new ServiceException("Sensor " + MsgUtils.entityString(producer) + " is disabled");
             
-            try
-            {
-                return new SensorDataProvider(producer, sensorProviderConfig, filter);
-            }
-            catch (IOException e)
-            {
-                throw new ServiceException("Cannot instantiate sensor provider", e);
+            try
+            {
+                return new SensorDataProvider(producer, sensorProviderConfig, filter);
+            }
+            catch (IOException e)
+            {
+                throw new ServiceException("Cannot instantiate sensor provider", e);
             }
         }
         else
