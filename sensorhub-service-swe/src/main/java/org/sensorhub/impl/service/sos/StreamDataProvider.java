<<<<<<< HEAD
/***************************** BEGIN LICENSE BLOCK ***************************

The contents of this file are subject to the Mozilla Public License, v. 2.0.
If a copy of the MPL was not distributed with this file, You can obtain one
at http://mozilla.org/MPL/2.0/.

Software distributed under the License is distributed on an "AS IS" basis,
WITHOUT WARRANTY OF ANY KIND, either express or implied. See the License
for the specific language governing rights and limitations under the License.
 
Copyright (C) 2012-2015 Sensia Software LLC. All Rights Reserved.
 
******************************* END LICENSE BLOCK ***************************/

package org.sensorhub.impl.service.sos;

import java.util.ArrayList;
import java.util.Collection;
import java.util.LinkedHashMap;
import java.util.List;
import java.util.Map;
import java.util.Map.Entry;
import java.util.Set;
import java.util.concurrent.BlockingQueue;
import java.util.concurrent.LinkedBlockingQueue;
import java.util.concurrent.TimeUnit;
import net.opengis.gml.v32.AbstractFeature;
import net.opengis.swe.v20.DataBlock;
import net.opengis.swe.v20.DataComponent;
import net.opengis.swe.v20.DataEncoding;
import org.sensorhub.api.common.Event;
import org.sensorhub.api.common.IEventListener;
import org.sensorhub.api.data.DataEvent;
import org.sensorhub.api.data.FoiEvent;
import org.sensorhub.api.data.IDataProducerModule;
import org.sensorhub.api.data.IMultiSourceDataInterface;
import org.sensorhub.api.data.IMultiSourceDataProducer;
import org.sensorhub.api.data.IStreamingDataInterface;
import org.slf4j.Logger;
import org.slf4j.LoggerFactory;
import org.vast.data.DataIterator;
import org.vast.ogc.def.DefinitionRef;
import org.vast.ogc.gml.FeatureRef;
import org.vast.ogc.om.IObservation;
import org.vast.ogc.om.ObservationImpl;
import org.vast.ogc.om.ProcedureRef;
import org.vast.ows.OWSException;
import org.vast.ows.sos.SOSException;
import org.vast.swe.SWEConstants;
import org.vast.util.Asserts;
import org.vast.util.TimeExtent;


/**
 * <p>
 * Implementation of SOS data provider connecting to a streaming data source
 * </p>
 *
 * @author Alex Robin <alex.robin@sensiasoftware.com>
 * @since Sep 7, 2013
 */
public abstract class StreamDataProvider implements ISOSDataProvider, IEventListener
{
    private static final Logger log = LoggerFactory.getLogger(StreamDataProvider.class);
    private static final int DEFAULT_QUEUE_SIZE = 200;

    IDataProducerModule<?> dataSource;
    List<IStreamingDataInterface> sourceOutputs;
    BlockingQueue<DataEvent> eventQueue;
    long timeOut;
    long stopTime;
    long lastQueueErrorTime = Long.MIN_VALUE;
    boolean latestRecordOnly;

    DataEvent lastDataEvent;
    int nextEventRecordIndex = 0;
    Set<String> requestedFois;
    Map<String, String> currentFoiMap = new LinkedHashMap<>(); // entity ID -> current FOI ID
    

    public StreamDataProvider(IDataProducerModule<?> dataSource, StreamDataProviderConfig config, SOSDataFilter filter) throws OWSException
    {
        this.dataSource = dataSource;
        this.sourceOutputs = new ArrayList<>();
        
        // figure out stop time (if any)
        stopTime = ((long) filter.getTimeRange().getStopTime()) * 1000L;

        // get list of desired stream outputs
        dataSource.getConfiguration(); // why do we call this?

        // loop through all outputs and connect to the ones containing observables we need
        for (IStreamingDataInterface outputInterface : dataSource.getAllOutputs().values())
        {
            // skip excluded outputs
            if (config.excludedOutputs != null && config.excludedOutputs.contains(outputInterface.getName()))
                continue;

            // keep it if we can find one of the observables
            DataIterator it = new DataIterator(outputInterface.getRecordDescription());
            while (it.hasNext())
            {
                String defUri = it.next().getDefinition();
                if (filter.getObservables().contains(defUri))
                {
                    // time out after a certain period if no sensor data is produced
                    timeOut = (long) (config.liveDataTimeout * 1000);
                    sourceOutputs.add(outputInterface);

                    // break for now since we support only requesting data from one output at a time
                    // TODO support case of multiple outputs since it is technically possible with GetObservation
                    break;
                }
            }
        }

        // error if no output was selected
        Asserts.checkArgument(!sourceOutputs.isEmpty(), "No output selected");

        // scan FOIs
        if (!filter.getFoiIds().isEmpty())
        {
            requestedFois = filter.getFoiIds();
            String badFoi = null;
            
            // fill up initial FOI map
            if (dataSource instanceof IMultiSourceDataProducer)
            {
                for (String foiID : filter.getFoiIds())
                {
                    Collection<String> entityIDs = ((IMultiSourceDataProducer) dataSource).getEntitiesWithFoi(foiID);
                    if (entityIDs.isEmpty())
                        badFoi = foiID;

                    for (String entityID : entityIDs)
                        currentFoiMap.put(entityID, foiID);
                }
            }
            else
            {
                // error if no FOI is currently being observed
                AbstractFeature foi = dataSource.getCurrentFeatureOfInterest();
                if (foi == null || !requestedFois.contains(foi.getUniqueIdentifier()))
                    badFoi = requestedFois.iterator().next();
                
                currentFoiMap.put(null, dataSource.getCurrentFeatureOfInterest().getUniqueIdentifier());
            }
            
            // send error if foi is not currently observed
            if (badFoi != null)
                throw new SOSException(SOSException.invalid_param_code, "featureOfInterest", badFoi, "No real-time data available for FOI " + badFoi);
        }

        // listen for events on the selected outputs
        for (final IStreamingDataInterface outputInterface : sourceOutputs)
        {
            // always send latest record(s) if available
            // if multi-source send latest record of all selected FOIs
            if (outputInterface instanceof IMultiSourceDataInterface)
            {
                if (!currentFoiMap.isEmpty())
                {
                    int queueSize = Math.max(DEFAULT_QUEUE_SIZE, currentFoiMap.size());
                    eventQueue = new LinkedBlockingQueue<>(queueSize);

                    for (String entityID : currentFoiMap.keySet())
                    {
                        DataBlock data = ((IMultiSourceDataInterface) outputInterface).getLatestRecord(entityID);
                        eventQueue.offer(new DataEvent(System.currentTimeMillis(), entityID, outputInterface, data));
                    }
                }
                
                else // if no FOIs were specified, send data for all
                {
                    int queueSize = Math.max(DEFAULT_QUEUE_SIZE, ((IMultiSourceDataInterface) outputInterface).getEntityIDs().size());
                    eventQueue = new LinkedBlockingQueue<>(queueSize);

                    Map<String, DataBlock> data = ((IMultiSourceDataInterface) outputInterface).getLatestRecords();
                    for (Entry<String, DataBlock> rec : data.entrySet())
                        eventQueue.offer(new DataEvent(System.currentTimeMillis(), rec.getKey(), outputInterface, rec.getValue()));
                }
            }
            
            // otherwise send latest record of single source 
            else
            {
                eventQueue = new LinkedBlockingQueue<>(DEFAULT_QUEUE_SIZE);
                DataBlock data = outputInterface.getLatestRecord();
                if (data != null)
                    eventQueue.offer(new DataEvent(System.currentTimeMillis(), outputInterface, data));
            }

            // don't register and use timeout in case of time instant = now
            if (isNowTimeInstant(filter.getTimeRange()))
            {
                stopTime = Long.MAX_VALUE; // make sure stoptime does not cause us to return null
                timeOut = 0L;
                latestRecordOnly = true;
            }

            // otherwise register listener to stream next records
            else
                outputInterface.registerListener(this);
        }
    }


    protected boolean isNowTimeInstant(TimeExtent timeFilter)
    {
        if (timeFilter.isTimeInstant() && timeFilter.isBaseAtNow())
            return true;

        return false;
    }


    @Override
    public IObservation getNextObservation()
    {
        DataComponent result = getNextComponent();
        if (result == null)
            return null;

        // get phenomenon time from record 'SamplingTime' if present
        // otherwise use current time
        double samplingTime = System.currentTimeMillis() / 1000.;
        for (int i = 0; i < result.getComponentCount(); i++)
        {
            DataComponent comp = result.getComponent(i);
            if (comp.isSetDefinition())
            {
                String def = comp.getDefinition();
                if (def.equals(SWEConstants.DEF_SAMPLING_TIME))
                {
                    samplingTime = comp.getData().getDoubleValue();
                }
            }
        }

        TimeExtent phenTime = new TimeExtent();
        phenTime.setBaseTime(samplingTime);

        // use same value for resultTime for now
        TimeExtent resultTime = new TimeExtent();
        resultTime.setBaseTime(samplingTime);

        // observation property URI
        String obsPropDef = result.getDefinition();
        if (obsPropDef == null)
            obsPropDef = SWEConstants.NIL_UNKNOWN;

        // FOI
        AbstractFeature foi = dataSource.getCurrentFeatureOfInterest();
        if (dataSource instanceof IMultiSourceDataProducer)
        {
            String entityID = lastDataEvent.getRelatedEntityID();
            foi = ((IMultiSourceDataProducer) dataSource).getCurrentFeatureOfInterest(entityID);
        }

        String foiID;
        if (foi != null)
            foiID = foi.getUniqueIdentifier();
        else
            foiID = SWEConstants.NIL_UNKNOWN;

        // create observation object        
        IObservation obs = new ObservationImpl();
        obs.setFeatureOfInterest(new FeatureRef(foiID));
        obs.setObservedProperty(new DefinitionRef(obsPropDef));
        obs.setProcedure(new ProcedureRef(dataSource.getCurrentDescription().getUniqueIdentifier()));
        obs.setPhenomenonTime(phenTime);
        obs.setResultTime(resultTime);
        obs.setResult(result);

        return obs;
    }


    private DataComponent getNextComponent()
    {
        DataBlock data = getNextResultRecord();
        if (data == null)
            return null;

        DataComponent copyComponent = getResultStructure().copy();
        copyComponent.setData(data);
        return copyComponent;
    }


    @Override
    public DataBlock getNextResultRecord()
    {
        if (!hasMoreData())
            return null;

        try
        {
            // only poll next event from queue once we have returned all records associated to last event
            if (lastDataEvent == null || nextEventRecordIndex >= lastDataEvent.getRecords().length)
            {
                lastDataEvent = eventQueue.poll(timeOut, TimeUnit.MILLISECONDS);
                if (lastDataEvent == null)
                    return null;

                // we stop if record is passed the given stop date
                if (lastDataEvent.getTimeStamp() > stopTime)
                    return null;

                nextEventRecordIndex = 0;
            }

            //System.out.println("->" + new DateTimeFormat().formatIso(lastDataEvent.getTimeStamp()/1000., 0));
            return lastDataEvent.getRecords()[nextEventRecordIndex++];

            // TODO add choice token value if request includes several outputs
        }
        catch (InterruptedException e)
        {
            Thread.currentThread().interrupt();
            return null;
        }
    }


    /*
     * For real-time streams, more data is always available unless
     * sensor is disabled or all sensor outputs are disabled
     */
    private boolean hasMoreData()
    {
        if (!dataSource.isStarted())
            return false;

        boolean interfaceActive = false;
        for (IStreamingDataInterface source : sourceOutputs)
        {
            if (source.isEnabled())
            {
                interfaceActive = true;
                break;
            }
        }

        return interfaceActive;
    }


    @Override
    public DataComponent getResultStructure()
    {
        // TODO generate choice if request includes several outputs

        return sourceOutputs.get(0).getRecordDescription();
    }


    @Override
    public DataEncoding getDefaultResultEncoding()
    {
        return sourceOutputs.get(0).getRecommendedEncoding();
    }


    @Override
    public void handleEvent(Event<?> e)
    {
        if (e instanceof DataEvent)
        {
            if (((DataEvent) e).getType() == DataEvent.Type.NEW_DATA_AVAILABLE)
            {
                // check foi if filtering on it
                if (requestedFois != null)
                {
                    // skip if entity/foi was not selected
                    String entityID = ((DataEvent) e).getRelatedEntityID();
                    String foiID = currentFoiMap.get(entityID);
                    if (!requestedFois.contains(foiID))
                        return;
                }

                // try to add to queue
                if (!eventQueue.offer((DataEvent) e))
                {
                    long now = System.currentTimeMillis();
                    if (now - lastQueueErrorTime > 10000)
                    {
                        log.warn("Maximum queue size reached while streaming data from {}. "
                               + "Some records will be discarded. This is often due to insufficient bandwidth", dataSource);
                        lastQueueErrorTime = now;
                    }
                }
            }
        }

        else if (e instanceof FoiEvent && requestedFois != null)
        {
            // remember current FOI of each entity
            FoiEvent foiEvent = (FoiEvent) e;
            String producerID = ((FoiEvent) e).getRelatedEntityID();
            currentFoiMap.put(producerID, foiEvent.getFoiID());
        }
    }


    @Override
    public void close()
    {
        if (!latestRecordOnly)
        {
            for (IStreamingDataInterface outputInterface : sourceOutputs)
                outputInterface.unregisterListener(this);
        }

        eventQueue.clear();
    }
}
=======
/***************************** BEGIN LICENSE BLOCK ***************************

The contents of this file are subject to the Mozilla Public License, v. 2.0.
If a copy of the MPL was not distributed with this file, You can obtain one
at http://mozilla.org/MPL/2.0/.

Software distributed under the License is distributed on an "AS IS" basis,
WITHOUT WARRANTY OF ANY KIND, either express or implied. See the License
for the specific language governing rights and limitations under the License.
 
Copyright (C) 2012-2015 Sensia Software LLC. All Rights Reserved.
 
******************************* END LICENSE BLOCK ***************************/

package org.sensorhub.impl.service.sos;

import java.io.IOException;
import java.util.Collection;
import java.util.LinkedHashMap;
import java.util.List;
import java.util.Map;
import java.util.Set;
import java.util.concurrent.BlockingQueue;
import java.util.concurrent.LinkedBlockingQueue;
import java.util.concurrent.TimeUnit;
import net.opengis.gml.v32.AbstractFeature;
import net.opengis.swe.v20.DataBlock;
import net.opengis.swe.v20.DataComponent;
import net.opengis.swe.v20.DataEncoding;
import org.sensorhub.api.common.Event;
import org.sensorhub.api.common.IEventListener;
import org.sensorhub.api.data.DataEvent;
import org.sensorhub.api.data.FoiEvent;
import org.sensorhub.api.data.IDataProducer;
import org.sensorhub.api.data.IMultiSourceDataProducer;
import org.sensorhub.api.data.IStreamingDataInterface;
import org.sensorhub.api.module.IModule;
import org.sensorhub.utils.DataStructureHash;
import org.slf4j.Logger;
import org.slf4j.LoggerFactory;
import org.vast.data.DataIterator;
import org.vast.ogc.def.DefinitionRef;
import org.vast.ogc.gml.FeatureRef;
import org.vast.ogc.om.IObservation;
import org.vast.ogc.om.ObservationImpl;
import org.vast.ogc.om.ProcedureRef;
import org.vast.ows.sos.SOSException;
import org.vast.swe.SWEConstants;
import org.vast.util.Asserts;
import org.vast.util.TimeExtent;


/**
 * <p>
 * Implementation of SOS data provider connecting to a streaming data source
 * </p>
 *
 * @author Alex Robin <alex.robin@sensiasoftware.com>
 * @since Sep 7, 2013
 */
public abstract class StreamDataProvider implements ISOSDataProvider, IEventListener
{
    private static final Logger log = LoggerFactory.getLogger(StreamDataProvider.class);
    private static final int DEFAULT_QUEUE_SIZE = 200;

    final IDataProducer dataSource;
    final String selectedOutput;
    final BlockingQueue<DataEvent> eventQueue;
    final long timeOut;
    final long stopTime;
    final boolean latestRecordOnly;
        
    boolean isMultiSource = false;
    DataComponent resultStructure;
    DataEncoding resultEncoding;  
    DataStructureHash resultStructureHash;
    long lastQueueErrorTime = Long.MIN_VALUE;
    DataEvent lastDataEvent;
    int nextEventRecordIndex = 0;
    Set<String> requestedFois;
    Map<String, String> currentFoiMap = new LinkedHashMap<String, String>(); // entity ID -> current FOI ID
    

    public StreamDataProvider(IDataProducer dataSource, StreamDataProviderConfig config, SOSDataFilter filter) throws IOException
    {
        this.dataSource = dataSource;
        
        // figure out number of potential producers
        int numProducers = 1;
        if (dataSource instanceof IMultiSourceDataProducer)
        {
            if (!currentFoiMap.isEmpty())
                numProducers = currentFoiMap.size();
            else
                numProducers = ((IMultiSourceDataProducer)dataSource).getEntities().size();
        }
        
        // create queue with proper size
        eventQueue = new LinkedBlockingQueue<DataEvent>(Math.max(DEFAULT_QUEUE_SIZE, numProducers));
        
        // find selected output
        selectedOutput = findOutput(dataSource, config.hiddenOutputs, filter.getObservables());
        Asserts.checkNotNull(selectedOutput, "SelectedOutput");

        // scan FOIs
        if (!filter.getFoiIds().isEmpty())
        {
            requestedFois = filter.getFoiIds();
            String badFoi = null;
            
            // fill up initial FOI map
            if (dataSource instanceof IMultiSourceDataProducer)
            {
                for (String foiID : filter.getFoiIds())
                {
                    Collection<String> entityIDs = ((IMultiSourceDataProducer) dataSource).getEntitiesWithFoi(foiID);
                    if (entityIDs.isEmpty())
                        badFoi = foiID;

                    for (String entityID : entityIDs)
                        currentFoiMap.put(entityID, foiID);
                }
            }
            else
            {
                // error if no FOI is currently being observed
                AbstractFeature foi = dataSource.getCurrentFeatureOfInterest();
                if (foi == null || !requestedFois.contains(foi.getUniqueIdentifier()))
                    badFoi = requestedFois.iterator().next();
                
                currentFoiMap.put(null, dataSource.getCurrentFeatureOfInterest().getUniqueIdentifier());
            }
            
            // send error if foi is not currently observed
            if (badFoi != null)
                throw new SOSException(SOSException.invalid_param_code, "featureOfInterest", badFoi, "No real-time data available for FOI " + badFoi);
        }

        // detect if only latest records are requested
        latestRecordOnly = isNowTimeInstant(filter.getTimeRange());
        if (latestRecordOnly)
        {
            stopTime = Long.MAX_VALUE; // make sure stoptime does not cause us to return null
            timeOut = 0L;
        }
        else
        {
            stopTime = ((long) filter.getTimeRange().getStopTime()) * 1000L;
            timeOut = (long) (config.liveDataTimeout * 1000);
        }
        
        // connect to data source
        connectDataSource(dataSource);
    }
    
    
    protected String findOutput(IDataProducer producer, List<String> hiddenOutputs, Set<String> defUris)
    {
        for (IStreamingDataInterface output : producer.getOutputs().values())
        {
            // skip hidden outputs
            if (hiddenOutputs != null && hiddenOutputs.contains(output.getName()))
                continue;
    
            // keep it if we can find one of the observables
            DataIterator it = new DataIterator(output.getRecordDescription());
            while (it.hasNext())
            {
                String defUri = it.next().getDefinition();
                if (defUris.contains(defUri))
                {                    
                    // use the first output found since we only support requesting data from one output at a time
                    // TODO support case of multiple outputs since it is technically possible with GetObservation
                    
                    resultStructure = output.getRecordDescription();
                    resultStructureHash = new DataStructureHash(resultStructure);
                    resultEncoding = output.getRecommendedEncoding();
                    return output.getName();
                }
            }
        }
        
        // if multi producer, try to find output in any of the nested producers
        if (producer instanceof IMultiSourceDataProducer)
        {
            IMultiSourceDataProducer multiSource = (IMultiSourceDataProducer)producer;
            for (IDataProducer member: multiSource.getEntities().values())
            {
                // return the first one we find
                String outputName = findOutput(member, hiddenOutputs, defUris);
                if (outputName != null)
                    return outputName;
            }
        }
        
        return null;
    }
    
    
    protected void connectDataSource(IDataProducer producer)
    {
        // if multisource, call recursively to connect nested producers
        if (producer instanceof IMultiSourceDataProducer)
        {
            IMultiSourceDataProducer multiSource = (IMultiSourceDataProducer)producer;            
            for (IDataProducer member: multiSource.getEntities().values())
                connectDataSource(member);
        }
        
        // get selected output
        IStreamingDataInterface output = producer.getOutputs().get(selectedOutput);
        if (output == null)
            return;
        
        // only use output if structure is compatible with selected output
        // needed in case there is an output with the same name but different structure
        if (!resultStructureHash.equals(new DataStructureHash(output.getRecordDescription())))
            return;
        
        // always send latest record if available                 
        DataBlock data = output.getLatestRecord();
        if (data != null)
            eventQueue.offer(new DataEvent(System.currentTimeMillis(), output, data));

        // otherwise register listener to stream next records
        if (!latestRecordOnly)
            output.registerListener(this);
    }
    
    
    protected void disconnectDataSource(IDataProducer producer)
    {
        // get selected output
        IStreamingDataInterface output = producer.getOutputs().get(selectedOutput);
        if (output != null)
            output.unregisterListener(this);
        
        // if multisource, call recursively to disconnect nested producers
        if (producer instanceof IMultiSourceDataProducer)
        {
            IMultiSourceDataProducer multiSource = (IMultiSourceDataProducer)producer;            
            for (IDataProducer member: multiSource.getEntities().values())
                disconnectDataSource(member);
        }
    }


    protected boolean isNowTimeInstant(TimeExtent timeFilter)
    {
        if (timeFilter.isTimeInstant() && timeFilter.isBaseAtNow())
            return true;

        return false;
    }


    @Override
    public IObservation getNextObservation()
    {
        DataComponent result = getNextComponent();
        if (result == null)
            return null;

        // get phenomenon time from record 'SamplingTime' if present
        // otherwise use current time
        double samplingTime = System.currentTimeMillis() / 1000.;
        for (int i = 0; i < result.getComponentCount(); i++)
        {
            DataComponent comp = result.getComponent(i);
            if (comp.isSetDefinition())
            {
                String def = comp.getDefinition();
                if (def.equals(SWEConstants.DEF_SAMPLING_TIME))
                {
                    samplingTime = comp.getData().getDoubleValue();
                }
            }
        }

        TimeExtent phenTime = new TimeExtent();
        phenTime.setBaseTime(samplingTime);

        // use same value for resultTime for now
        TimeExtent resultTime = new TimeExtent();
        resultTime.setBaseTime(samplingTime);

        // observation property URI
        String obsPropDef = result.getDefinition();
        if (obsPropDef == null)
            obsPropDef = SWEConstants.NIL_UNKNOWN;

        // FOI
        AbstractFeature foi = dataSource.getCurrentFeatureOfInterest();
        if (dataSource instanceof IMultiSourceDataProducer)
        {
            String entityID = lastDataEvent.getRelatedEntityID();
            IDataProducer producer = ((IMultiSourceDataProducer)dataSource).getEntities().get(entityID);
            Asserts.checkNotNull(producer, IDataProducer.class);
            foi = producer.getCurrentFeatureOfInterest();
        }

        String foiID;
        if (foi != null)
            foiID = foi.getUniqueIdentifier();
        else
            foiID = SWEConstants.NIL_UNKNOWN;

        // create observation object        
        IObservation obs = new ObservationImpl();
        obs.setFeatureOfInterest(new FeatureRef(foiID));
        obs.setObservedProperty(new DefinitionRef(obsPropDef));
        obs.setProcedure(new ProcedureRef(dataSource.getCurrentDescription().getUniqueIdentifier()));
        obs.setPhenomenonTime(phenTime);
        obs.setResultTime(resultTime);
        obs.setResult(result);

        return obs;
    }


    private DataComponent getNextComponent()
    {
        DataBlock data = getNextResultRecord();
        if (data == null)
            return null;

        DataComponent copyComponent = getResultStructure().copy();
        copyComponent.setData(data);
        return copyComponent;
    }


    @Override
    public DataBlock getNextResultRecord()
    {
        if (eventQueue.isEmpty() && !hasMoreData())
            return null;

        try
        {
            // only poll next event from queue once we have returned all records associated to last event
            if (lastDataEvent == null || nextEventRecordIndex >= lastDataEvent.getRecords().length)
            {
                lastDataEvent = eventQueue.poll(timeOut, TimeUnit.MILLISECONDS);
                if (lastDataEvent == null)
                    return null;

                // we stop if record is passed the given stop date
                if (lastDataEvent.getTimeStamp() > stopTime)
                    return null;

                nextEventRecordIndex = 0;
            }

            //System.out.println("->" + new DateTimeFormat().formatIso(lastDataEvent.getTimeStamp()/1000., 0));
            DataBlock dataBlk = lastDataEvent.getRecords()[nextEventRecordIndex++];
            return dataBlk;

            // TODO add choice token value if request includes several outputs
        }
        catch (InterruptedException e)
        {
            return null;
        }
    }


    /*
     * For real-time streams, more data is always available unless
     * sensor is disabled or all sensor outputs are disabled
     */
    private boolean hasMoreData()
    {
        if (dataSource instanceof IModule<?> && !((IModule<?>)dataSource).isStarted())
            return false;
        
        return hasMoreData(dataSource);
    }
    
    
    private boolean hasMoreData(IDataProducer producer)
    {
        IStreamingDataInterface output = producer.getOutputs().get(selectedOutput);
        if (output != null && output.isEnabled())
            return true;
        
        // if multi producer, also check if outputs of nested producers have more data
        if (producer instanceof IMultiSourceDataProducer)
        {
            IMultiSourceDataProducer multiSource = (IMultiSourceDataProducer)producer;            
            for (IDataProducer member: multiSource.getEntities().values())
            {
                if (hasMoreData(member))
                    return true;
            }
        }

        return false;
    }


    @Override
    public DataComponent getResultStructure()
    {
        // TODO generate choice if request includes several outputs
        return resultStructure;
    }


    @Override
    public DataEncoding getDefaultResultEncoding()
    {
        return resultEncoding;
    }


    @Override
    public void handleEvent(Event<?> e)
    {
        if (e instanceof DataEvent)
        {
            if (((DataEvent) e).getType() == DataEvent.Type.NEW_DATA_AVAILABLE)
            {
                // check foi if filtering on it
                if (requestedFois != null)
                {
                    // skip if entity/foi was not selected
                    String entityID = ((DataEvent) e).getRelatedEntityID();
                    String foiID = currentFoiMap.get(entityID);
                    if (!requestedFois.contains(foiID))
                        return;
                }

                // try to add to queue
                if (!eventQueue.offer((DataEvent) e))
                {
                    long now = System.currentTimeMillis();
                    if (now - lastQueueErrorTime > 10000)
                    {
                        log.warn("Maximum queue size reached while streaming data from " + dataSource + ". " + "Some records will be discarded. This is often due to insufficient bandwidth");
                        lastQueueErrorTime = now;
                    }
                }
            }
        }

        else if (e instanceof FoiEvent && requestedFois != null)
        {
            // remember current FOI of each entity
            FoiEvent foiEvent = (FoiEvent) e;
            String producerID = ((FoiEvent) e).getRelatedEntityID();
            currentFoiMap.put(producerID, foiEvent.getFoiID());
        }
    }
    
    
    @Override
    public boolean hasMultipleProducers()
    {
        return dataSource instanceof IMultiSourceDataProducer;
    }


    @Override
    public String getProducerIDPrefix()
    {
        if (dataSource instanceof IMultiSourceDataProducer)
        {
            IMultiSourceDataProducer multiProducer = (IMultiSourceDataProducer)dataSource;
            StringBuilder prefix = new StringBuilder();
            boolean first = true;
            
            // try to detect common prefix            
            for (String uid: multiProducer.getEntities().keySet())
            {
                if (first)
                {
                    prefix = new StringBuilder(uid);
                    first = false;                    
                }
                else
                {
                    // prefix cannot be longer than ID
                    if (prefix.length() > uid.length())
                        prefix.setLength(uid.length());
                    
                    // keep only common chars
                    for (int i = 0; i < prefix.length(); i++)
                    {
                        if (uid.charAt(i) != prefix.charAt(i))
                        {
                            prefix.setLength(i);
                            break;
                        }
                    }
                }                    
            }
            
            return prefix.toString();
        }
        
        return null;
    }


    @Override
    public String getNextProducerID()
    {
        return lastDataEvent.getRelatedEntityID();
    }


    @Override
    public void close()
    {
        if (!latestRecordOnly)
            disconnectDataSource(dataSource);
        
        eventQueue.clear();
    }
}
>>>>>>> cf1cdd57
<|MERGE_RESOLUTION|>--- conflicted
+++ resolved
@@ -1,4 +1,3 @@
-<<<<<<< HEAD
 /***************************** BEGIN LICENSE BLOCK ***************************
 
 The contents of this file are subject to the Mozilla Public License, v. 2.0.
@@ -15,425 +14,6 @@
 
 package org.sensorhub.impl.service.sos;
 
-import java.util.ArrayList;
-import java.util.Collection;
-import java.util.LinkedHashMap;
-import java.util.List;
-import java.util.Map;
-import java.util.Map.Entry;
-import java.util.Set;
-import java.util.concurrent.BlockingQueue;
-import java.util.concurrent.LinkedBlockingQueue;
-import java.util.concurrent.TimeUnit;
-import net.opengis.gml.v32.AbstractFeature;
-import net.opengis.swe.v20.DataBlock;
-import net.opengis.swe.v20.DataComponent;
-import net.opengis.swe.v20.DataEncoding;
-import org.sensorhub.api.common.Event;
-import org.sensorhub.api.common.IEventListener;
-import org.sensorhub.api.data.DataEvent;
-import org.sensorhub.api.data.FoiEvent;
-import org.sensorhub.api.data.IDataProducerModule;
-import org.sensorhub.api.data.IMultiSourceDataInterface;
-import org.sensorhub.api.data.IMultiSourceDataProducer;
-import org.sensorhub.api.data.IStreamingDataInterface;
-import org.slf4j.Logger;
-import org.slf4j.LoggerFactory;
-import org.vast.data.DataIterator;
-import org.vast.ogc.def.DefinitionRef;
-import org.vast.ogc.gml.FeatureRef;
-import org.vast.ogc.om.IObservation;
-import org.vast.ogc.om.ObservationImpl;
-import org.vast.ogc.om.ProcedureRef;
-import org.vast.ows.OWSException;
-import org.vast.ows.sos.SOSException;
-import org.vast.swe.SWEConstants;
-import org.vast.util.Asserts;
-import org.vast.util.TimeExtent;
-
-
-/**
- * <p>
- * Implementation of SOS data provider connecting to a streaming data source
- * </p>
- *
- * @author Alex Robin <alex.robin@sensiasoftware.com>
- * @since Sep 7, 2013
- */
-public abstract class StreamDataProvider implements ISOSDataProvider, IEventListener
-{
-    private static final Logger log = LoggerFactory.getLogger(StreamDataProvider.class);
-    private static final int DEFAULT_QUEUE_SIZE = 200;
-
-    IDataProducerModule<?> dataSource;
-    List<IStreamingDataInterface> sourceOutputs;
-    BlockingQueue<DataEvent> eventQueue;
-    long timeOut;
-    long stopTime;
-    long lastQueueErrorTime = Long.MIN_VALUE;
-    boolean latestRecordOnly;
-
-    DataEvent lastDataEvent;
-    int nextEventRecordIndex = 0;
-    Set<String> requestedFois;
-    Map<String, String> currentFoiMap = new LinkedHashMap<>(); // entity ID -> current FOI ID
-    
-
-    public StreamDataProvider(IDataProducerModule<?> dataSource, StreamDataProviderConfig config, SOSDataFilter filter) throws OWSException
-    {
-        this.dataSource = dataSource;
-        this.sourceOutputs = new ArrayList<>();
-        
-        // figure out stop time (if any)
-        stopTime = ((long) filter.getTimeRange().getStopTime()) * 1000L;
-
-        // get list of desired stream outputs
-        dataSource.getConfiguration(); // why do we call this?
-
-        // loop through all outputs and connect to the ones containing observables we need
-        for (IStreamingDataInterface outputInterface : dataSource.getAllOutputs().values())
-        {
-            // skip excluded outputs
-            if (config.excludedOutputs != null && config.excludedOutputs.contains(outputInterface.getName()))
-                continue;
-
-            // keep it if we can find one of the observables
-            DataIterator it = new DataIterator(outputInterface.getRecordDescription());
-            while (it.hasNext())
-            {
-                String defUri = it.next().getDefinition();
-                if (filter.getObservables().contains(defUri))
-                {
-                    // time out after a certain period if no sensor data is produced
-                    timeOut = (long) (config.liveDataTimeout * 1000);
-                    sourceOutputs.add(outputInterface);
-
-                    // break for now since we support only requesting data from one output at a time
-                    // TODO support case of multiple outputs since it is technically possible with GetObservation
-                    break;
-                }
-            }
-        }
-
-        // error if no output was selected
-        Asserts.checkArgument(!sourceOutputs.isEmpty(), "No output selected");
-
-        // scan FOIs
-        if (!filter.getFoiIds().isEmpty())
-        {
-            requestedFois = filter.getFoiIds();
-            String badFoi = null;
-            
-            // fill up initial FOI map
-            if (dataSource instanceof IMultiSourceDataProducer)
-            {
-                for (String foiID : filter.getFoiIds())
-                {
-                    Collection<String> entityIDs = ((IMultiSourceDataProducer) dataSource).getEntitiesWithFoi(foiID);
-                    if (entityIDs.isEmpty())
-                        badFoi = foiID;
-
-                    for (String entityID : entityIDs)
-                        currentFoiMap.put(entityID, foiID);
-                }
-            }
-            else
-            {
-                // error if no FOI is currently being observed
-                AbstractFeature foi = dataSource.getCurrentFeatureOfInterest();
-                if (foi == null || !requestedFois.contains(foi.getUniqueIdentifier()))
-                    badFoi = requestedFois.iterator().next();
-                
-                currentFoiMap.put(null, dataSource.getCurrentFeatureOfInterest().getUniqueIdentifier());
-            }
-            
-            // send error if foi is not currently observed
-            if (badFoi != null)
-                throw new SOSException(SOSException.invalid_param_code, "featureOfInterest", badFoi, "No real-time data available for FOI " + badFoi);
-        }
-
-        // listen for events on the selected outputs
-        for (final IStreamingDataInterface outputInterface : sourceOutputs)
-        {
-            // always send latest record(s) if available
-            // if multi-source send latest record of all selected FOIs
-            if (outputInterface instanceof IMultiSourceDataInterface)
-            {
-                if (!currentFoiMap.isEmpty())
-                {
-                    int queueSize = Math.max(DEFAULT_QUEUE_SIZE, currentFoiMap.size());
-                    eventQueue = new LinkedBlockingQueue<>(queueSize);
-
-                    for (String entityID : currentFoiMap.keySet())
-                    {
-                        DataBlock data = ((IMultiSourceDataInterface) outputInterface).getLatestRecord(entityID);
-                        eventQueue.offer(new DataEvent(System.currentTimeMillis(), entityID, outputInterface, data));
-                    }
-                }
-                
-                else // if no FOIs were specified, send data for all
-                {
-                    int queueSize = Math.max(DEFAULT_QUEUE_SIZE, ((IMultiSourceDataInterface) outputInterface).getEntityIDs().size());
-                    eventQueue = new LinkedBlockingQueue<>(queueSize);
-
-                    Map<String, DataBlock> data = ((IMultiSourceDataInterface) outputInterface).getLatestRecords();
-                    for (Entry<String, DataBlock> rec : data.entrySet())
-                        eventQueue.offer(new DataEvent(System.currentTimeMillis(), rec.getKey(), outputInterface, rec.getValue()));
-                }
-            }
-            
-            // otherwise send latest record of single source 
-            else
-            {
-                eventQueue = new LinkedBlockingQueue<>(DEFAULT_QUEUE_SIZE);
-                DataBlock data = outputInterface.getLatestRecord();
-                if (data != null)
-                    eventQueue.offer(new DataEvent(System.currentTimeMillis(), outputInterface, data));
-            }
-
-            // don't register and use timeout in case of time instant = now
-            if (isNowTimeInstant(filter.getTimeRange()))
-            {
-                stopTime = Long.MAX_VALUE; // make sure stoptime does not cause us to return null
-                timeOut = 0L;
-                latestRecordOnly = true;
-            }
-
-            // otherwise register listener to stream next records
-            else
-                outputInterface.registerListener(this);
-        }
-    }
-
-
-    protected boolean isNowTimeInstant(TimeExtent timeFilter)
-    {
-        if (timeFilter.isTimeInstant() && timeFilter.isBaseAtNow())
-            return true;
-
-        return false;
-    }
-
-
-    @Override
-    public IObservation getNextObservation()
-    {
-        DataComponent result = getNextComponent();
-        if (result == null)
-            return null;
-
-        // get phenomenon time from record 'SamplingTime' if present
-        // otherwise use current time
-        double samplingTime = System.currentTimeMillis() / 1000.;
-        for (int i = 0; i < result.getComponentCount(); i++)
-        {
-            DataComponent comp = result.getComponent(i);
-            if (comp.isSetDefinition())
-            {
-                String def = comp.getDefinition();
-                if (def.equals(SWEConstants.DEF_SAMPLING_TIME))
-                {
-                    samplingTime = comp.getData().getDoubleValue();
-                }
-            }
-        }
-
-        TimeExtent phenTime = new TimeExtent();
-        phenTime.setBaseTime(samplingTime);
-
-        // use same value for resultTime for now
-        TimeExtent resultTime = new TimeExtent();
-        resultTime.setBaseTime(samplingTime);
-
-        // observation property URI
-        String obsPropDef = result.getDefinition();
-        if (obsPropDef == null)
-            obsPropDef = SWEConstants.NIL_UNKNOWN;
-
-        // FOI
-        AbstractFeature foi = dataSource.getCurrentFeatureOfInterest();
-        if (dataSource instanceof IMultiSourceDataProducer)
-        {
-            String entityID = lastDataEvent.getRelatedEntityID();
-            foi = ((IMultiSourceDataProducer) dataSource).getCurrentFeatureOfInterest(entityID);
-        }
-
-        String foiID;
-        if (foi != null)
-            foiID = foi.getUniqueIdentifier();
-        else
-            foiID = SWEConstants.NIL_UNKNOWN;
-
-        // create observation object        
-        IObservation obs = new ObservationImpl();
-        obs.setFeatureOfInterest(new FeatureRef(foiID));
-        obs.setObservedProperty(new DefinitionRef(obsPropDef));
-        obs.setProcedure(new ProcedureRef(dataSource.getCurrentDescription().getUniqueIdentifier()));
-        obs.setPhenomenonTime(phenTime);
-        obs.setResultTime(resultTime);
-        obs.setResult(result);
-
-        return obs;
-    }
-
-
-    private DataComponent getNextComponent()
-    {
-        DataBlock data = getNextResultRecord();
-        if (data == null)
-            return null;
-
-        DataComponent copyComponent = getResultStructure().copy();
-        copyComponent.setData(data);
-        return copyComponent;
-    }
-
-
-    @Override
-    public DataBlock getNextResultRecord()
-    {
-        if (!hasMoreData())
-            return null;
-
-        try
-        {
-            // only poll next event from queue once we have returned all records associated to last event
-            if (lastDataEvent == null || nextEventRecordIndex >= lastDataEvent.getRecords().length)
-            {
-                lastDataEvent = eventQueue.poll(timeOut, TimeUnit.MILLISECONDS);
-                if (lastDataEvent == null)
-                    return null;
-
-                // we stop if record is passed the given stop date
-                if (lastDataEvent.getTimeStamp() > stopTime)
-                    return null;
-
-                nextEventRecordIndex = 0;
-            }
-
-            //System.out.println("->" + new DateTimeFormat().formatIso(lastDataEvent.getTimeStamp()/1000., 0));
-            return lastDataEvent.getRecords()[nextEventRecordIndex++];
-
-            // TODO add choice token value if request includes several outputs
-        }
-        catch (InterruptedException e)
-        {
-            Thread.currentThread().interrupt();
-            return null;
-        }
-    }
-
-
-    /*
-     * For real-time streams, more data is always available unless
-     * sensor is disabled or all sensor outputs are disabled
-     */
-    private boolean hasMoreData()
-    {
-        if (!dataSource.isStarted())
-            return false;
-
-        boolean interfaceActive = false;
-        for (IStreamingDataInterface source : sourceOutputs)
-        {
-            if (source.isEnabled())
-            {
-                interfaceActive = true;
-                break;
-            }
-        }
-
-        return interfaceActive;
-    }
-
-
-    @Override
-    public DataComponent getResultStructure()
-    {
-        // TODO generate choice if request includes several outputs
-
-        return sourceOutputs.get(0).getRecordDescription();
-    }
-
-
-    @Override
-    public DataEncoding getDefaultResultEncoding()
-    {
-        return sourceOutputs.get(0).getRecommendedEncoding();
-    }
-
-
-    @Override
-    public void handleEvent(Event<?> e)
-    {
-        if (e instanceof DataEvent)
-        {
-            if (((DataEvent) e).getType() == DataEvent.Type.NEW_DATA_AVAILABLE)
-            {
-                // check foi if filtering on it
-                if (requestedFois != null)
-                {
-                    // skip if entity/foi was not selected
-                    String entityID = ((DataEvent) e).getRelatedEntityID();
-                    String foiID = currentFoiMap.get(entityID);
-                    if (!requestedFois.contains(foiID))
-                        return;
-                }
-
-                // try to add to queue
-                if (!eventQueue.offer((DataEvent) e))
-                {
-                    long now = System.currentTimeMillis();
-                    if (now - lastQueueErrorTime > 10000)
-                    {
-                        log.warn("Maximum queue size reached while streaming data from {}. "
-                               + "Some records will be discarded. This is often due to insufficient bandwidth", dataSource);
-                        lastQueueErrorTime = now;
-                    }
-                }
-            }
-        }
-
-        else if (e instanceof FoiEvent && requestedFois != null)
-        {
-            // remember current FOI of each entity
-            FoiEvent foiEvent = (FoiEvent) e;
-            String producerID = ((FoiEvent) e).getRelatedEntityID();
-            currentFoiMap.put(producerID, foiEvent.getFoiID());
-        }
-    }
-
-
-    @Override
-    public void close()
-    {
-        if (!latestRecordOnly)
-        {
-            for (IStreamingDataInterface outputInterface : sourceOutputs)
-                outputInterface.unregisterListener(this);
-        }
-
-        eventQueue.clear();
-    }
-}
-=======
-/***************************** BEGIN LICENSE BLOCK ***************************
-
-The contents of this file are subject to the Mozilla Public License, v. 2.0.
-If a copy of the MPL was not distributed with this file, You can obtain one
-at http://mozilla.org/MPL/2.0/.
-
-Software distributed under the License is distributed on an "AS IS" basis,
-WITHOUT WARRANTY OF ANY KIND, either express or implied. See the License
-for the specific language governing rights and limitations under the License.
- 
-Copyright (C) 2012-2015 Sensia Software LLC. All Rights Reserved.
- 
-******************************* END LICENSE BLOCK ***************************/
-
-package org.sensorhub.impl.service.sos;
-
-import java.io.IOException;
 import java.util.Collection;
 import java.util.LinkedHashMap;
 import java.util.List;
@@ -463,6 +43,7 @@
 import org.vast.ogc.om.IObservation;
 import org.vast.ogc.om.ObservationImpl;
 import org.vast.ogc.om.ProcedureRef;
+import org.vast.ows.OWSException;
 import org.vast.ows.sos.SOSException;
 import org.vast.swe.SWEConstants;
 import org.vast.util.Asserts;
@@ -497,10 +78,10 @@
     DataEvent lastDataEvent;
     int nextEventRecordIndex = 0;
     Set<String> requestedFois;
-    Map<String, String> currentFoiMap = new LinkedHashMap<String, String>(); // entity ID -> current FOI ID
-    
-
-    public StreamDataProvider(IDataProducer dataSource, StreamDataProviderConfig config, SOSDataFilter filter) throws IOException
+    Map<String, String> currentFoiMap = new LinkedHashMap<>(); // entity ID -> current FOI ID
+    
+
+    public StreamDataProvider(IDataProducer dataSource, StreamDataProviderConfig config, SOSDataFilter filter) throws OWSException
     {
         this.dataSource = dataSource;
         
@@ -513,13 +94,13 @@
             else
                 numProducers = ((IMultiSourceDataProducer)dataSource).getEntities().size();
         }
-        
+
         // create queue with proper size
-        eventQueue = new LinkedBlockingQueue<DataEvent>(Math.max(DEFAULT_QUEUE_SIZE, numProducers));
+        eventQueue = new LinkedBlockingQueue<>(Math.max(DEFAULT_QUEUE_SIZE, numProducers));
         
         // find selected output
-        selectedOutput = findOutput(dataSource, config.hiddenOutputs, filter.getObservables());
-        Asserts.checkNotNull(selectedOutput, "SelectedOutput");
+        selectedOutput = findOutput(dataSource, config.excludedOutputs, filter.getObservables());
+        Asserts.checkNotNull(selectedOutput, "selectedOutput");
 
         // scan FOIs
         if (!filter.getFoiIds().isEmpty())
@@ -563,7 +144,7 @@
             timeOut = 0L;
         }
         else
-        {
+            {
             stopTime = ((long) filter.getTimeRange().getStopTime()) * 1000L;
             timeOut = (long) (config.liveDataTimeout * 1000);
         }
@@ -573,14 +154,14 @@
     }
     
     
-    protected String findOutput(IDataProducer producer, List<String> hiddenOutputs, Set<String> defUris)
+    protected String findOutput(IDataProducer producer, List<String> excludedOutputs, Set<String> defUris)
     {
         for (IStreamingDataInterface output : producer.getOutputs().values())
         {
             // skip hidden outputs
-            if (hiddenOutputs != null && hiddenOutputs.contains(output.getName()))
+            if (excludedOutputs != null && excludedOutputs.contains(output.getName()))
                 continue;
-    
+
             // keep it if we can find one of the observables
             DataIterator it = new DataIterator(output.getRecordDescription());
             while (it.hasNext())
@@ -598,7 +179,7 @@
                 }
             }
         }
-        
+                
         // if multi producer, try to find output in any of the nested producers
         if (producer instanceof IMultiSourceDataProducer)
         {
@@ -606,7 +187,7 @@
             for (IDataProducer member: multiSource.getEntities().values())
             {
                 // return the first one we find
-                String outputName = findOutput(member, hiddenOutputs, defUris);
+                String outputName = findOutput(member, excludedOutputs, defUris);
                 if (outputName != null)
                     return outputName;
             }
@@ -614,7 +195,7 @@
         
         return null;
     }
-    
+
     
     protected void connectDataSource(IDataProducer producer)
     {
@@ -625,7 +206,7 @@
             for (IDataProducer member: multiSource.getEntities().values())
                 connectDataSource(member);
         }
-        
+
         // get selected output
         IStreamingDataInterface output = producer.getOutputs().get(selectedOutput);
         if (output == null)
@@ -641,7 +222,7 @@
         if (data != null)
             eventQueue.offer(new DataEvent(System.currentTimeMillis(), output, data));
 
-        // otherwise register listener to stream next records
+            // otherwise register listener to stream next records
         if (!latestRecordOnly)
             output.registerListener(this);
     }
@@ -779,6 +360,7 @@
         }
         catch (InterruptedException e)
         {
+            Thread.currentThread().interrupt();
             return null;
         }
     }
@@ -792,7 +374,7 @@
     {
         if (dataSource instanceof IModule<?> && !((IModule<?>)dataSource).isStarted())
             return false;
-        
+
         return hasMoreData(dataSource);
     }
     
@@ -856,7 +438,8 @@
                     long now = System.currentTimeMillis();
                     if (now - lastQueueErrorTime > 10000)
                     {
-                        log.warn("Maximum queue size reached while streaming data from " + dataSource + ". " + "Some records will be discarded. This is often due to insufficient bandwidth");
+                        log.warn("Maximum queue size reached while streaming data from {}. "
+                               + "Some records will be discarded. This is often due to insufficient bandwidth", dataSource);
                         lastQueueErrorTime = now;
                     }
                 }
@@ -871,8 +454,8 @@
             currentFoiMap.put(producerID, foiEvent.getFoiID());
         }
     }
-    
-    
+
+
     @Override
     public boolean hasMultipleProducers()
     {
@@ -924,9 +507,9 @@
 
     @Override
     public String getNextProducerID()
-    {
+        {
         return lastDataEvent.getRelatedEntityID();
-    }
+        }
 
 
     @Override
@@ -937,5 +520,4 @@
         
         eventQueue.clear();
     }
-}
->>>>>>> cf1cdd57
+}