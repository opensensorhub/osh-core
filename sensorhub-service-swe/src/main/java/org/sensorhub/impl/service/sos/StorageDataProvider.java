--- conflicted
+++ resolved
@@ -54,12 +54,9 @@
     IBasicStorage storage;
     IObsFilter storageFilter;
     List<StorageState> dataStoresStates;
-<<<<<<< HEAD
     String foiID;
     String nextProducerID;
-=======
     DataKey lastRecordKey;
->>>>>>> 8e021554
     
     // replay stuff 
     double replaySpeedFactor;
@@ -213,14 +210,11 @@
         IDataRecord nextRec = state.nextRecord;
         lastRecordKey = nextRec.getKey();
         DataBlock datablk = nextRec.getData();
-<<<<<<< HEAD
         nextProducerID = nextRec.getKey().producerID;
         
         // also save FOI ID if set
         if (nextRec.getKey() instanceof ObsKey)
             this.foiID = ((ObsKey)nextRec.getKey()).foiID;
-=======
->>>>>>> 8e021554
                 
         // prefetch next record
         if (state.recordIterator.hasNext())
