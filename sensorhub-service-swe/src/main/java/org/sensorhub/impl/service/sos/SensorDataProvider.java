--- conflicted
+++ resolved
@@ -16,12 +16,8 @@
 
 import java.io.IOException;
 import org.sensorhub.api.common.IEventListener;
-<<<<<<< HEAD
-import org.sensorhub.api.sensor.ISensorModule;
+import org.sensorhub.api.sensor.ISensor;
 import org.vast.ows.OWSException;
-=======
-import org.sensorhub.api.sensor.ISensor;
->>>>>>> cf1cdd57
 
 
 /**
@@ -38,11 +34,7 @@
 {
 
     
-<<<<<<< HEAD
-    public SensorDataProvider(ISensorModule<?> srcSensor, SensorDataProviderConfig config, SOSDataFilter filter) throws IOException, OWSException
-=======
-    public SensorDataProvider(ISensor srcSensor, SensorDataProviderConfig config, SOSDataFilter filter) throws IOException
->>>>>>> cf1cdd57
+    public SensorDataProvider(ISensor srcSensor, SensorDataProviderConfig config, SOSDataFilter filter) throws IOException, OWSException
     {
         super(srcSensor, config, filter);
     }
