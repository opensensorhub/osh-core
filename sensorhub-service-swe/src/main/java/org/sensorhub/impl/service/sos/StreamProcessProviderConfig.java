--- conflicted
+++ resolved
@@ -21,11 +21,7 @@
 import org.sensorhub.api.config.DisplayInfo.ModuleType;
 import org.sensorhub.api.config.DisplayInfo.Required;
 import org.sensorhub.api.config.DisplayInfo.FieldType.Type;
-<<<<<<< HEAD
 import org.sensorhub.api.processing.IProcessModule;
-=======
-import org.sensorhub.api.processing.IStreamProcessModule;
->>>>>>> 8e021554
 
 
 /**
@@ -44,11 +40,7 @@
     @Required
     @DisplayInfo(desc="Local ID of processing module to use as data source for live-stream requests")
     @FieldType(Type.MODULE_ID)
-<<<<<<< HEAD
     @ModuleType(IProcessModule.class)
-=======
-    @ModuleType(IStreamProcessModule.class)
->>>>>>> 8e021554
     public String processID;
     
     
@@ -56,11 +48,6 @@
     protected ISOSDataProviderFactory getFactory(SOSServlet service) throws SensorHubException
     {
         if (storageID != null)
-<<<<<<< HEAD
-            return new StreamProcessWithStorageProviderFactory(service, this);
-        else
-            return new StreamProcessProviderFactory(service, this);
-=======
             return new StreamWithStorageProviderFactory(service, this);
         else
             return new StreamDataProviderFactory(service, this);
@@ -71,7 +58,6 @@
     public String getProducerID()
     {
         return processID;
->>>>>>> 8e021554
     }
 
 }