/***************************** BEGIN LICENSE BLOCK ***************************

The contents of this file are subject to the Mozilla Public License, v. 2.0.
If a copy of the MPL was not distributed with this file, You can obtain one
at http://mozilla.org/MPL/2.0/.

Software distributed under the License is distributed on an "AS IS" basis,
WITHOUT WARRANTY OF ANY KIND, either express or implied. See the License
for the specific language governing rights and limitations under the License.

Copyright (C) 2023 Sensia Software LLC. All Rights Reserved.

******************************* END LICENSE BLOCK ***************************/

package org.sensorhub.impl.service.consys.client;

import java.io.*;
import java.net.*;
import java.net.http.HttpClient;
import java.net.http.HttpRequest;
import java.net.http.HttpResponse;
import java.net.http.HttpResponse.BodyHandler;
import java.net.http.HttpResponse.BodyHandlers;
import java.net.http.HttpResponse.BodySubscriber;
import java.net.http.HttpResponse.BodySubscribers;
import java.net.http.HttpResponse.ResponseInfo;
import java.util.*;
import java.util.concurrent.CompletableFuture;
import java.util.concurrent.CompletionException;
import java.util.concurrent.ExecutionException;
import java.util.function.Function;

import com.google.gson.JsonArray;
import com.google.gson.JsonObject;
import com.google.gson.JsonParser;
import net.opengis.swe.v20.BinaryEncoding;
import org.sensorhub.api.command.ICommandData;
import org.sensorhub.api.command.ICommandStreamInfo;
import org.sensorhub.api.data.IDataStreamInfo;
import org.sensorhub.api.data.IObsData;
<<<<<<< HEAD
import org.sensorhub.api.procedure.IProcedureWithDesc;
import org.sensorhub.api.semantic.IDerivedProperty;
import org.sensorhub.api.system.ISystemWithDesc;
import org.sensorhub.impl.service.consys.ResourceParseException;
import org.sensorhub.impl.service.consys.obs.DataStreamBindingJson;
import org.sensorhub.impl.service.consys.procedure.ProcedureBindingGeoJson;
import org.sensorhub.impl.service.consys.procedure.ProcedureBindingSmlJson;
import org.sensorhub.impl.service.consys.property.PropertyBindingJson;
=======
import org.sensorhub.api.datastore.obs.IObsStore;
import org.sensorhub.api.system.ISystemWithDesc;
import org.sensorhub.impl.service.consys.ResourceParseException;
import org.sensorhub.impl.service.consys.obs.DataStreamBindingJson;
import org.sensorhub.impl.service.consys.obs.ObsBindingOmJson;
import org.sensorhub.impl.service.consys.obs.ObsBindingSweCommon;
import org.sensorhub.impl.service.consys.obs.ObsHandler;
>>>>>>> 818a62ba
import org.sensorhub.impl.service.consys.resource.RequestContext;
import org.sensorhub.impl.service.consys.resource.ResourceFormat;
import org.sensorhub.impl.service.consys.resource.ResourceLink;
import org.sensorhub.impl.service.consys.stream.StreamHandler;
import org.sensorhub.impl.service.consys.system.SystemBindingGeoJson;
import org.sensorhub.impl.service.consys.system.SystemBindingSmlJson;
import org.sensorhub.impl.service.consys.task.CommandStreamBindingJson;
import org.sensorhub.utils.Lambdas;
import org.vast.util.Asserts;
import org.vast.util.BaseBuilder;
import com.google.common.base.Strings;
import com.google.common.net.HttpHeaders;
import com.google.gson.stream.JsonReader;
import com.google.gson.stream.JsonWriter;


public class ConSysApiClient
{
    static final String PROPERTIES_COLLECTION = "properties";
    static final String PROCEDURES_COLLECTION = "procedures";
    static final String SYSTEMS_COLLECTION = "systems";
    static final String DEPLOYMENTS_COLLECTION = "deployments";
    static final String DATASTREAMS_COLLECTION = "datastreams";
    static final String CONTROLS_COLLECTION = "controls";
    static final String OBSERVATIONS_COLLECTION = "observations";
    static final String SUBSYSTEMS_COLLECTION = "subsystems";
    static final String SF_COLLECTION = "fois";

    HttpClient http;
    URI endpoint;


    static class InMemoryBufferStreamHandler implements StreamHandler
    {
        ByteArrayOutputStream os = new ByteArrayOutputStream();

        public void setStartCallback(Runnable onStart) {}
        public void setCloseCallback(Runnable onClose) {}
        public void sendPacket() throws IOException {}
        public void close() {}
        public OutputStream getOutputStream() { return os; }
        public InputStream getAsInputStream() { return new BufferedInputStream(new ByteArrayInputStream(os.toByteArray()), 8192); }
    }


    protected ConSysApiClient() {}
<<<<<<< HEAD
    
    
    /*------------*/
    /* Properties */
    /*------------*/
    
    public CompletableFuture<IDerivedProperty> getPropertyById(String id, ResourceFormat format)
    {
        return sendGetRequest(endpoint.resolve(PROPERTIES_COLLECTION + "/" + id), format, body -> {
            try
            {
                var ctx = new RequestContext(body);
                var binding = new PropertyBindingJson(ctx, null, null, true);
                return binding.deserialize();
            }
            catch (IOException e)
            {
                e.printStackTrace();
                throw new CompletionException(e);
            }
        });
    }
    
    
    public CompletableFuture<IDerivedProperty> getPropertyByUri(String uri, ResourceFormat format)
    {
        try
        {
            return sendGetRequest(new URI(uri), format, body -> {
                try
                {
                    var ctx = new RequestContext(body);
                    var binding = new PropertyBindingJson(ctx, null, null, true);
                    return binding.deserialize();
                }
                catch (IOException e)
                {
                    e.printStackTrace();
                    throw new CompletionException(e);
                }
            });
        }
        catch (URISyntaxException e)
        {
            throw new IllegalArgumentException("Invalid property URI: " + uri);
        }
    }
    
    
    public CompletableFuture<String> addProperty(IDerivedProperty prop)
    {
        try
        {
            var buffer = new InMemoryBufferStreamHandler();
            var ctx = new RequestContext(buffer);
            
            var binding = new PropertyBindingJson(ctx, null, null, false);
            binding.serialize(null, prop, false);
            
            return sendPostRequest(
                endpoint.resolve(PROPERTIES_COLLECTION),
                ResourceFormat.JSON,
                buffer);
        }
        catch (IOException e)
        {
            throw new IllegalStateException("Error initializing binding", e);
        }
    }
    
    
    public CompletableFuture<Set<String>> addProperties(IDerivedProperty... properties)
    {
        return addProperties(Arrays.asList(properties));
    }
    
    
    public CompletableFuture<Set<String>> addProperties(Collection<IDerivedProperty> properties)
    {
        try
        {
            var buffer = new InMemoryBufferStreamHandler();
            var ctx = new RequestContext(buffer);
            
            var binding = new PropertyBindingJson(ctx, null, null, false) {
                protected void startJsonCollection(JsonWriter writer) throws IOException
                {
                    writer.beginArray();
                }
                
                protected void endJsonCollection(JsonWriter writer, Collection<ResourceLink> links) throws IOException
                {
                    writer.endArray();
                    writer.flush();
                }
            };
            
            binding.startCollection();
            for (var prop: properties)
                binding.serialize(null, prop, false);
            binding.endCollection(Collections.emptyList());
            
            return sendBatchPostRequest(
                endpoint.resolve(PROPERTIES_COLLECTION),
                ResourceFormat.JSON,
                buffer);
        }
        catch (IOException e)
        {
            throw new IllegalStateException("Error initializing binding", e);
        }
    }
    
    
    /*------------*/
    /* Procedures */
    /*------------*/
    
    public CompletableFuture<IProcedureWithDesc> getProcedureById(String id, ResourceFormat format)
    {
        return sendGetRequest(endpoint.resolve(PROCEDURES_COLLECTION + "/" + id), format, body -> {
            try
            {
                var ctx = new RequestContext(body);
                var binding = new ProcedureBindingGeoJson(ctx, null, null, true);
                return binding.deserialize();
            }
            catch (IOException e)
            {
                e.printStackTrace();
                throw new CompletionException(e);
            }
        });
    }
    
    
    public CompletableFuture<IProcedureWithDesc> getProcedureByUid(String uid, ResourceFormat format)
    {
        return sendGetRequest(endpoint.resolve(PROCEDURES_COLLECTION + "?uid=" + uid), format, body -> {
            try
            {
                var ctx = new RequestContext(body);
                var binding = new ProcedureBindingGeoJson(ctx, null, null, true);
                return binding.deserialize();
            }
            catch (IOException e)
            {
                e.printStackTrace();
                throw new CompletionException(e);
            }
        });
    }
    
    
    public CompletableFuture<String> addProcedure(IProcedureWithDesc system)
    {
        try
        {
            var buffer = new InMemoryBufferStreamHandler();
            var ctx = new RequestContext(buffer);
            
            var binding = new ProcedureBindingSmlJson(ctx, null, false);
            binding.serialize(null, system, false);
            
            return sendPostRequest(
                endpoint.resolve(PROCEDURES_COLLECTION),
                ResourceFormat.SML_JSON,
                buffer);
        }
        catch (IOException e)
        {
            throw new IllegalStateException("Error initializing binding", e);
        }
    }
    
    
    public CompletableFuture<Set<String>> addProcedures(IProcedureWithDesc... systems)
    {
        return addProcedures(Arrays.asList(systems));
    }
    
    
    public CompletableFuture<Set<String>> addProcedures(Collection<IProcedureWithDesc> systems)
    {
        try
        {
            var buffer = new InMemoryBufferStreamHandler();
            var ctx = new RequestContext(buffer);
            
            var binding = new ProcedureBindingSmlJson(ctx, null, false) {
                protected void startJsonCollection(JsonWriter writer) throws IOException
                {
                    writer.beginArray();
                }
                
                protected void endJsonCollection(JsonWriter writer, Collection<ResourceLink> links) throws IOException
                {
                    writer.endArray();
                    writer.flush();
                }
            };
            
            binding.startCollection();
            for (var sys: systems)
                binding.serialize(null, sys, false);
            binding.endCollection(Collections.emptyList());
            
            return sendBatchPostRequest(
                endpoint.resolve(PROCEDURES_COLLECTION),
                ResourceFormat.SML_JSON,
                buffer);
        }
        catch (IOException e)
        {
            throw new IllegalStateException("Error initializing binding", e);
        }
    }
    
    
=======


>>>>>>> 818a62ba
    /*---------*/
    /* Systems */
    /*---------*/

    public CompletableFuture<ISystemWithDesc> getSystemById(String id, ResourceFormat format)
    {
        return sendGetRequest(endpoint.resolve(SYSTEMS_COLLECTION + "/" + id), format, body -> {
            try
            {
                var ctx = new RequestContext(body);
                var binding = new SystemBindingGeoJson(ctx, null, null, true);
                return binding.deserialize();
            }
            catch (IOException e)
            {
                e.printStackTrace();
                throw new CompletionException(e);
            }
        });
    }

    // TODO Needs to parse top feature from FeatureCollection, instead of trying to parse FeatureCollection as ISystemWithDesc
    public CompletableFuture<ISystemWithDesc> getSystemByUid(String uid, ResourceFormat format) throws ExecutionException, InterruptedException {
        var searchUID = sendGetRequest(endpoint.resolve(SYSTEMS_COLLECTION + "?uid=" + uid), format, body -> {
            try {
                var ctx = new RequestContext(body);

                JsonObject bodyJson = JsonParser.parseReader(new InputStreamReader(ctx.getInputStream())).getAsJsonObject();
                JsonArray features = bodyJson.getAsJsonArray("items");

                if(features != null && !features.isEmpty()) {
                    JsonObject firstFeature = features.get(0).getAsJsonObject();
                    String featureID = firstFeature.get("id").getAsString();

                    return featureID;
                } else {
                    return "";
                }
            } catch (IOException e) {
                e.printStackTrace();
                throw new CompletionException(e);
            }
        });
        var id = searchUID.get();
        if (Objects.equals(id, ""))
            return null;
        return getSystemById(id, format);
    }


    public CompletableFuture<String> addSystem(ISystemWithDesc system)
    {
        try
        {
            var buffer = new InMemoryBufferStreamHandler();
            var ctx = new RequestContext(buffer);

            var binding = new SystemBindingSmlJson(ctx, null, false);
            binding.serialize(null, system, false);

            return sendPostRequest(
                endpoint.resolve(SYSTEMS_COLLECTION),
                ResourceFormat.SML_JSON,
                buffer);
        }
        catch (IOException e)
        {
            throw new IllegalStateException("Error initializing binding", e);
        }
    }

    public CompletableFuture<Integer> updateSystem(String systemID, ISystemWithDesc system)
    {
        try
        {
            var buffer = new InMemoryBufferStreamHandler();
            var ctx = new RequestContext(buffer);

            var binding = new SystemBindingSmlJson(ctx, null, false);
            binding.serialize(null, system, false);

            return sendPutRequest(
                    endpoint.resolve(SYSTEMS_COLLECTION + "/" + systemID),
                    ResourceFormat.SML_JSON,
                    buffer);
        }
        catch (IOException e)
        {
            throw new IllegalStateException("Error initializing binding", e);
        }
    }

    public CompletableFuture<String> addSubSystem(String systemID, ISystemWithDesc system)
    {
        try
        {
            var buffer = new InMemoryBufferStreamHandler();
            var ctx = new RequestContext(buffer);

            var binding = new SystemBindingSmlJson(ctx, null, false);
            binding.serialize(null, system, false);

            return sendPostRequest(
                    endpoint.resolve(SYSTEMS_COLLECTION + "/" + systemID + "/" + SUBSYSTEMS_COLLECTION),
                    ResourceFormat.SML_JSON,
                    buffer);
        }
        catch (IOException e)
        {
            throw new IllegalStateException("Error initializing binding", e);
        }
    }

    public CompletableFuture<Set<String>> addSystems(ISystemWithDesc... systems)
    {
        return addSystems(Arrays.asList(systems));
    }


    public CompletableFuture<Set<String>> addSystems(Collection<ISystemWithDesc> systems)
    {
        try
        {
            var buffer = new InMemoryBufferStreamHandler();
            var ctx = new RequestContext(buffer);

            var binding = new SystemBindingSmlJson(ctx, null, false) {
                protected void startJsonCollection(JsonWriter writer) throws IOException
                {
                    writer.beginArray();
                }

                protected void endJsonCollection(JsonWriter writer, Collection<ResourceLink> links) throws IOException
                {
                    writer.endArray();
                    writer.flush();
                }
            };

            binding.startCollection();
            for (var sys: systems)
                binding.serialize(null, sys, false);
            binding.endCollection(Collections.emptyList());

            return sendBatchPostRequest(
                endpoint.resolve(SYSTEMS_COLLECTION),
                ResourceFormat.SML_JSON,
                buffer);
        }
        catch (IOException e)
        {
            throw new IllegalStateException("Error initializing binding", e);
        }
    }


    /*-------------*/
    /* Datastreams */
    /*-------------*/

    public CompletableFuture<String> addDataStream(String systemId, IDataStreamInfo datastream)
    {
        try
        {
            var buffer = new InMemoryBufferStreamHandler();
            var ctx = new RequestContext(buffer);
<<<<<<< HEAD
            
=======

>>>>>>> 818a62ba
            var binding = new DataStreamBindingJson(ctx, null, null, false, Collections.emptyMap());
            binding.serializeCreate(datastream);

            return sendPostRequest(
                endpoint.resolve(SYSTEMS_COLLECTION + "/" + systemId + "/" + DATASTREAMS_COLLECTION),
                ResourceFormat.JSON,
                buffer);
        }
        catch (IOException e)
        {
            throw new IllegalStateException("Error initializing binding", e);
        }
    }


    public CompletableFuture<Set<String>> addDataStreams(String systemId, IDataStreamInfo... datastreams)
    {
        return addDataStreams(systemId, Arrays.asList(datastreams));
    }


    public CompletableFuture<Set<String>> addDataStreams(String systemId, Collection<IDataStreamInfo> datastreams)
    {
        try
        {
            var buffer = new InMemoryBufferStreamHandler();
            var ctx = new RequestContext(buffer);
<<<<<<< HEAD
            
=======

>>>>>>> 818a62ba
            var binding = new DataStreamBindingJson(ctx, null, null, false, Collections.emptyMap()) {
                protected void startJsonCollection(JsonWriter writer) throws IOException
                {
                    writer.beginArray();
                }

                protected void endJsonCollection(JsonWriter writer, Collection<ResourceLink> links) throws IOException
                {
                    writer.endArray();
                    writer.flush();
                }
            };

            binding.startCollection();
            for (var ds: datastreams)
                binding.serializeCreate(ds);
            binding.endCollection(Collections.emptyList());

            return sendBatchPostRequest(
                endpoint.resolve(SYSTEMS_COLLECTION + "/" + systemId + "/" + DATASTREAMS_COLLECTION),
                ResourceFormat.JSON,
                buffer);
        }
        catch (IOException e)
        {
            throw new IllegalStateException("Error initializing binding", e);
        }
    }


    /*-----------------*/
    /* Control Streams */
    /*-----------------*/

    public CompletableFuture<String> addControlStream(String systemId, ICommandStreamInfo cmdstream)
    {
        try
        {
            var buffer = new InMemoryBufferStreamHandler();
            var ctx = new RequestContext(buffer);
<<<<<<< HEAD
            
=======

>>>>>>> 818a62ba
            var binding = new CommandStreamBindingJson(ctx, null, null, false);
            binding.serializeCreate(cmdstream);

            return sendPostRequest(
                endpoint.resolve(SYSTEMS_COLLECTION + "/" + systemId + "/" + CONTROLS_COLLECTION),
                ResourceFormat.JSON,
                buffer);
        }
        catch (IOException e)
        {
            throw new IllegalStateException("Error initializing binding", e);
        }
    }


    public CompletableFuture<Set<String>> addControlStreams(String systemId, ICommandStreamInfo... cmdstreams)
    {
        return addControlStreams(systemId, Arrays.asList(cmdstreams));
    }


    public CompletableFuture<Set<String>> addControlStreams(String systemId, Collection<ICommandStreamInfo> cmdstreams)
    {
        try
        {
            var buffer = new InMemoryBufferStreamHandler();
            var ctx = new RequestContext(buffer);
<<<<<<< HEAD
            
=======

>>>>>>> 818a62ba
            var binding = new CommandStreamBindingJson(ctx, null, null, false) {
                protected void startJsonCollection(JsonWriter writer) throws IOException
                {
                    writer.beginArray();
                }

                protected void endJsonCollection(JsonWriter writer, Collection<ResourceLink> links) throws IOException
                {
                    writer.endArray();
                    writer.flush();
                }
            };

            binding.startCollection();
            for (var ds: cmdstreams)
                binding.serializeCreate(ds);
            binding.endCollection(Collections.emptyList());

            return sendBatchPostRequest(
                endpoint.resolve(SYSTEMS_COLLECTION + "/" + systemId + "/" + CONTROLS_COLLECTION),
                ResourceFormat.JSON,
                buffer);
        }
        catch (IOException e)
        {
            throw new IllegalStateException("Error initializing binding", e);
        }
    }


    /*--------------*/
    /* Observations */
    /*--------------*/
    // TODO: Be able to push different kinds of observations such as video
    public CompletableFuture<String> pushObs(String dataStreamId, IDataStreamInfo dataStream, IObsData obs, IObsStore obsStore)
    {
        try
        {
            ObsHandler.ObsHandlerContextData contextData = new ObsHandler.ObsHandlerContextData();
            contextData.dsInfo = dataStream;

            var buffer = new InMemoryBufferStreamHandler();
            var ctx = new RequestContext(buffer);

            if(dataStream != null && dataStream.getRecordEncoding() instanceof BinaryEncoding) {
                ctx.setData(contextData);
                ctx.setFormat(ResourceFormat.SWE_BINARY);
                var binding = new ObsBindingSweCommon(ctx, null, false, obsStore);
                binding.serialize(null, obs, false);
            } else {
                ctx.setFormat(ResourceFormat.OM_JSON);
                var binding = new ObsBindingOmJson(ctx, null, false, obsStore);
                binding.serializeCreate(obs);
            }

            return sendPostRequest(
                    endpoint.resolve(DATASTREAMS_COLLECTION + "/" + dataStreamId + "/" + OBSERVATIONS_COLLECTION),
                    ctx.getFormat(),
                    buffer);
        }
        catch (IOException e)
        {
            throw new IllegalStateException("Error initializing binding", e);
        }
    }


    /*----------*/
    /* Commands */
    /*----------*/

    public CompletableFuture<String> sendCommand(String controlId, ICommandData cmd)
    {
        return null;
    }


    protected <T> CompletableFuture<T> sendGetRequest(URI collectionUri, ResourceFormat format, Function<InputStream, T> bodyMapper)
    {
        var req = HttpRequest.newBuilder()
            .uri(collectionUri)
            .GET()
            .header(HttpHeaders.ACCEPT, format.getMimeType())
            .build();

        var bodyHandler = new BodyHandler<T>() {
            @Override
            public BodySubscriber<T> apply(ResponseInfo resp)
            {
                //var upstream = BodySubscribers.ofInputStream();
                var upstream = BodySubscribers.ofByteArray();
                return BodySubscribers.mapping(upstream, body -> {
                    System.out.println(new String(body));
                    var is = new ByteArrayInputStream(body);
                    return bodyMapper.apply(is);
                });
            }
        };

        return http.sendAsync(req, bodyHandler)
            .thenApply(resp ->  {
                if (resp.statusCode() == 200)
                    return resp.body();
                else
                    throw new CompletionException("HTTP error " + resp.statusCode(), null);
            });
    }

    protected CompletableFuture<String> sendPostRequest(URI collectionUri, ResourceFormat format, InMemoryBufferStreamHandler body)
    {
        var req = HttpRequest.newBuilder()
            .uri(collectionUri)
            .POST(HttpRequest.BodyPublishers.ofInputStream(body::getAsInputStream))
            .header(HttpHeaders.ACCEPT, ResourceFormat.JSON.getMimeType())
            .header(HttpHeaders.CONTENT_TYPE, format.getMimeType())
            .build();

        return http.sendAsync(req, BodyHandlers.ofString())
            .thenApply(resp ->  {
                if (resp.statusCode() == 201 || resp.statusCode() == 303)
                {
                    var location = resp.headers()
                        .firstValue(HttpHeaders.LOCATION)
                        .orElseThrow(() -> new IllegalStateException("Missing Location header in response"));
                    return location.substring(location.lastIndexOf('/')+1);
                }
                else
                    throw new CompletionException(resp.body(), null);
            });
    }

    protected CompletableFuture<Integer> sendPutRequest(URI collectionUri, ResourceFormat format, InMemoryBufferStreamHandler body)
    {
        var req = HttpRequest.newBuilder()
                .uri(collectionUri)
                .PUT(HttpRequest.BodyPublishers.ofInputStream(() -> body.getAsInputStream()))
                .header(HttpHeaders.ACCEPT, ResourceFormat.JSON.getMimeType())
                .header(HttpHeaders.CONTENT_TYPE, format.getMimeType())
                .build();

        return http.sendAsync(req, BodyHandlers.ofString())
                .thenApply(HttpResponse::statusCode);
    }


    protected CompletableFuture<Set<String>> sendBatchPostRequest(URI collectionUri, ResourceFormat format, InMemoryBufferStreamHandler body)
    {
        var req = HttpRequest.newBuilder()
            .uri(collectionUri)
            .POST(HttpRequest.BodyPublishers.ofInputStream(() -> body.getAsInputStream()))
            .header(HttpHeaders.CONTENT_TYPE, format.getMimeType())
            .build();

        return http.sendAsync(req, BodyHandlers.ofString())
            .thenApply(Lambdas.checked(resp ->  {
                if (resp.statusCode() == 201 || resp.statusCode() == 303)
                {
                    var idList = new LinkedHashSet<String>();
                    try (JsonReader reader = new JsonReader(new StringReader(resp.body())))
                    {
                        reader.beginArray();
                        while (reader.hasNext())
                        {
                            var uri = reader.nextString();
                            idList.add(uri.substring(uri.lastIndexOf('/')+1));
                        }
                        reader.endArray();
                    }
                    return idList;
                }
                else
                    throw new ResourceParseException(resp.body());
            }));
    }


    /* Builder stuff */

    public static ConSysApiClientBuilder newBuilder(String endpoint)
    {
        Asserts.checkNotNull(endpoint, "endpoint");
        return new ConSysApiClientBuilder(endpoint);
    }


    public static class ConSysApiClientBuilder extends BaseBuilder<ConSysApiClient>
    {
        HttpClient.Builder httpClientBuilder;


        ConSysApiClientBuilder(String endpoint)
        {
            this.instance = new ConSysApiClient();
            this.httpClientBuilder = HttpClient.newBuilder();

            try
            {
                if (!endpoint.endsWith("/"))
                    endpoint += "/";
                instance.endpoint = new URI(endpoint);
            }
            catch (URISyntaxException e)
            {
                throw new IllegalArgumentException("Invalid URI " + endpoint);
            }
        }


        public ConSysApiClientBuilder useHttpClient(HttpClient http)
        {
            instance.http = http;
            return this;
        }


        public ConSysApiClientBuilder simpleAuth(String user, char[] password)
        {
            if (!Strings.isNullOrEmpty(user))
            {
                var finalPwd = password != null ? password : new char[0];
                httpClientBuilder.authenticator(new Authenticator() {
                    @Override
                    protected PasswordAuthentication getPasswordAuthentication() {
                        return new PasswordAuthentication(user, finalPwd);
                    }
                });
            }

            return this;
        }


        public ConSysApiClient build()
        {
            if (instance.http == null)
                instance.http = httpClientBuilder.build();

            return instance;
        }
    }
}<|MERGE_RESOLUTION|>--- conflicted
+++ resolved
@@ -14,8 +14,16 @@
 
 package org.sensorhub.impl.service.consys.client;
 
-import java.io.*;
-import java.net.*;
+import java.io.ByteArrayInputStream;
+import java.io.ByteArrayOutputStream;
+import java.io.IOException;
+import java.io.InputStream;
+import java.io.OutputStream;
+import java.io.StringReader;
+import java.net.Authenticator;
+import java.net.PasswordAuthentication;
+import java.net.URI;
+import java.net.URISyntaxException;
 import java.net.http.HttpClient;
 import java.net.http.HttpRequest;
 import java.net.http.HttpResponse;
@@ -24,7 +32,11 @@
 import java.net.http.HttpResponse.BodySubscriber;
 import java.net.http.HttpResponse.BodySubscribers;
 import java.net.http.HttpResponse.ResponseInfo;
-import java.util.*;
+import java.util.Arrays;
+import java.util.Collection;
+import java.util.Collections;
+import java.util.LinkedHashSet;
+import java.util.Set;
 import java.util.concurrent.CompletableFuture;
 import java.util.concurrent.CompletionException;
 import java.util.concurrent.ExecutionException;
@@ -38,7 +50,6 @@
 import org.sensorhub.api.command.ICommandStreamInfo;
 import org.sensorhub.api.data.IDataStreamInfo;
 import org.sensorhub.api.data.IObsData;
-<<<<<<< HEAD
 import org.sensorhub.api.procedure.IProcedureWithDesc;
 import org.sensorhub.api.semantic.IDerivedProperty;
 import org.sensorhub.api.system.ISystemWithDesc;
@@ -47,7 +58,6 @@
 import org.sensorhub.impl.service.consys.procedure.ProcedureBindingGeoJson;
 import org.sensorhub.impl.service.consys.procedure.ProcedureBindingSmlJson;
 import org.sensorhub.impl.service.consys.property.PropertyBindingJson;
-=======
 import org.sensorhub.api.datastore.obs.IObsStore;
 import org.sensorhub.api.system.ISystemWithDesc;
 import org.sensorhub.impl.service.consys.ResourceParseException;
@@ -55,7 +65,6 @@
 import org.sensorhub.impl.service.consys.obs.ObsBindingOmJson;
 import org.sensorhub.impl.service.consys.obs.ObsBindingSweCommon;
 import org.sensorhub.impl.service.consys.obs.ObsHandler;
->>>>>>> 818a62ba
 import org.sensorhub.impl.service.consys.resource.RequestContext;
 import org.sensorhub.impl.service.consys.resource.ResourceFormat;
 import org.sensorhub.impl.service.consys.resource.ResourceLink;
@@ -97,12 +106,11 @@
         public void sendPacket() throws IOException {}
         public void close() {}
         public OutputStream getOutputStream() { return os; }
-        public InputStream getAsInputStream() { return new BufferedInputStream(new ByteArrayInputStream(os.toByteArray()), 8192); }
+        public InputStream getAsInputStream() { return new ByteArrayInputStream(os.toByteArray()); }
     }
 
 
     protected ConSysApiClient() {}
-<<<<<<< HEAD
     
     
     /*------------*/
@@ -322,10 +330,6 @@
     }
     
     
-=======
-
-
->>>>>>> 818a62ba
     /*---------*/
     /* Systems */
     /*---------*/
@@ -492,11 +496,7 @@
         {
             var buffer = new InMemoryBufferStreamHandler();
             var ctx = new RequestContext(buffer);
-<<<<<<< HEAD
-            
-=======
-
->>>>>>> 818a62ba
+            
             var binding = new DataStreamBindingJson(ctx, null, null, false, Collections.emptyMap());
             binding.serializeCreate(datastream);
 
@@ -524,11 +524,7 @@
         {
             var buffer = new InMemoryBufferStreamHandler();
             var ctx = new RequestContext(buffer);
-<<<<<<< HEAD
-            
-=======
-
->>>>>>> 818a62ba
+            
             var binding = new DataStreamBindingJson(ctx, null, null, false, Collections.emptyMap()) {
                 protected void startJsonCollection(JsonWriter writer) throws IOException
                 {
@@ -569,11 +565,7 @@
         {
             var buffer = new InMemoryBufferStreamHandler();
             var ctx = new RequestContext(buffer);
-<<<<<<< HEAD
-            
-=======
-
->>>>>>> 818a62ba
+            
             var binding = new CommandStreamBindingJson(ctx, null, null, false);
             binding.serializeCreate(cmdstream);
 
@@ -601,11 +593,7 @@
         {
             var buffer = new InMemoryBufferStreamHandler();
             var ctx = new RequestContext(buffer);
-<<<<<<< HEAD
-            
-=======
-
->>>>>>> 818a62ba
+            
             var binding = new CommandStreamBindingJson(ctx, null, null, false) {
                 protected void startJsonCollection(JsonWriter writer) throws IOException
                 {
