--- conflicted
+++ resolved
@@ -1,13 +1,6 @@
 /* This file is automatically managed and will be overwritten from time to time. */
 /* Do not manually edit this file. */
 
-<<<<<<< HEAD
-/* Provided by gantt-addon-1.0.4.jar */
-@import "../../../VAADIN/addons/gantt/gantt.scss";
-
-
-=======
->>>>>>> 8e021554
 /* Import and include this mixin into your project theme to include the addon themes */
 @mixin addons {
 }
