plugins {
  //id "fi.jasoft.plugin.vaadin" version "1.1.12"
<<<<<<< HEAD
  id 'com.devsoap.plugin.vaadin' version '1.4.1' // for gradle 4.X
=======
  //id 'com.devsoap.plugin.vaadin' version '1.2.3' // for gradle 4.X
>>>>>>> 8e021554
}

description = 'OSH Vaadin WidgetSet'

/** To build w/o vaadin gradle plugin **/
configurations {
  vaadin {
    extendsFrom compile
  }
}

dependencies {
  compile 'com.vaadin:vaadin-shared:' + vaadinVersion
  compile 'com.vaadin:vaadin-server:' + vaadinVersion
  compile 'com.vaadin:vaadin-client-compiled:' + vaadinVersion
  compile 'com.vaadin:vaadin-themes:' + vaadinVersion
  vaadin 'com.vaadin:vaadin-client-compiler:' + vaadinVersion 
}

task cleanWidgetset(type: Delete) {
  delete "$projectDir/src/main/resources/VAADIN/widgetsets"
}

task compileWidgetset(type: JavaExec) {
  main = 'com.vaadin.tools.WidgetsetCompiler'
  classpath sourceSets.main.resources.srcDirs
  classpath configurations.vaadin
  jvmArgs '-Xmx512M', '-Xss512M'
  //args '-Dgwt.persistentunitcachedir', project.buildDir.canonicalPath
  args '-war', "$projectDir/src/main/resources/VAADIN/widgetsets"
  args '-deploy', "$projectDir/build/deploy"
  args '-optimize', '0'
  args '-localWorkers', '' + Runtime.getRuntime().availableProcessors()
  args '-logLevel', 'WARN'
  args 'org.sensorhub.ui.SensorHubWidgetSet'
  /*doFirst {
    println commandLine
  }*/
}

jar.dependsOn compileWidgetset

<<<<<<< HEAD
dependencies {
  compile 'com.vaadin:vaadin-compatibility-client:' + vaadinVersion
  compile 'com.vaadin:vaadin-compatibility-client-compiled:' + vaadinVersion
  compile 'org.tltv.gantt:gantt-addon:1.0.4'
=======

/*dependencies {
  
>>>>>>> 8e021554
}

vaadin {  
  version vaadinVersion
  
  vaadinCompile {
    manageWidgetset false
  }
}

webAppDirName = 'src/main/resources'
war {
  extension 'jar'*/
//  rootSpec.exclude('**/*.jar')
/*}

// setup eclipse to fetch resources from bin folder
eclipse {
  classpath {
    defaultOutputDir = file('bin')
  }
}

jar.dependsOn war // this is to make sure the jar is built before the distributions are created
jar.enabled false

vaadinJavadocJar.enabled false
vaadinSourcesJar.enabled false*/<|MERGE_RESOLUTION|>--- conflicted
+++ resolved
@@ -1,10 +1,6 @@
 plugins {
   //id "fi.jasoft.plugin.vaadin" version "1.1.12"
-<<<<<<< HEAD
-  id 'com.devsoap.plugin.vaadin' version '1.4.1' // for gradle 4.X
-=======
-  //id 'com.devsoap.plugin.vaadin' version '1.2.3' // for gradle 4.X
->>>>>>> 8e021554
+  //id 'com.devsoap.plugin.vaadin' version '1.4.1' // for gradle 4.X
 }
 
 description = 'OSH Vaadin WidgetSet'
@@ -32,8 +28,7 @@
   main = 'com.vaadin.tools.WidgetsetCompiler'
   classpath sourceSets.main.resources.srcDirs
   classpath configurations.vaadin
-  jvmArgs '-Xmx512M', '-Xss512M'
-  //args '-Dgwt.persistentunitcachedir', project.buildDir.canonicalPath
+  jvmArgs '-Xmx512M', '-Xss512M', '-Dgwt.persistentunitcachedir='+project.buildDir.canonicalPath
   args '-war', "$projectDir/src/main/resources/VAADIN/widgetsets"
   args '-deploy', "$projectDir/build/deploy"
   args '-optimize', '0'
@@ -47,19 +42,12 @@
 
 jar.dependsOn compileWidgetset
 
-<<<<<<< HEAD
 dependencies {
   compile 'com.vaadin:vaadin-compatibility-client:' + vaadinVersion
   compile 'com.vaadin:vaadin-compatibility-client-compiled:' + vaadinVersion
-  compile 'org.tltv.gantt:gantt-addon:1.0.4'
-=======
-
-/*dependencies {
-  
->>>>>>> 8e021554
 }
 
-vaadin {  
+/*vaadin {  
   version vaadinVersion
   
   vaadinCompile {
