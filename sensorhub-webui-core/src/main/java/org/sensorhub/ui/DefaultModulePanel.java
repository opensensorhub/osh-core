/***************************** BEGIN LICENSE BLOCK ***************************

The contents of this file are subject to the Mozilla Public License, v. 2.0.
If a copy of the MPL was not distributed with this file, You can obtain one
at http://mozilla.org/MPL/2.0/.

Software distributed under the License is distributed on an "AS IS" basis,
WITHOUT WARRANTY OF ANY KIND, either express or implied. See the License
for the specific language governing rights and limitations under the License.
 
Copyright (C) 2012-2015 Sensia Software LLC. All Rights Reserved.
 
******************************* END LICENSE BLOCK ***************************/

package org.sensorhub.ui;

<<<<<<< HEAD
import org.sensorhub.api.common.IEventListener;
import org.sensorhub.api.module.IModule;
import org.sensorhub.api.module.ModuleConfig;
import org.sensorhub.api.module.ModuleEvent;
import org.sensorhub.api.module.ModuleEvent.ModuleState;
import org.sensorhub.impl.SensorHub;
import org.sensorhub.ui.api.IModuleAdminPanel;
import org.sensorhub.ui.api.IModuleConfigForm;
import org.sensorhub.ui.api.UIConstants;
import org.sensorhub.ui.data.MyBeanItem;
import com.vaadin.shared.ui.ContentMode;
import com.vaadin.ui.Button;
import com.vaadin.ui.Button.ClickEvent;
import com.vaadin.ui.Button.ClickListener;
import com.vaadin.ui.HorizontalLayout;
import com.vaadin.ui.Label;
import com.vaadin.ui.UI;
import com.vaadin.ui.VerticalLayout;
=======
import org.sensorhub.api.ISensorHub;
import org.sensorhub.api.common.IEventListener;
import org.sensorhub.api.common.SensorHubException;
import org.sensorhub.api.module.IModule;
import org.sensorhub.api.module.ModuleConfig;
import org.sensorhub.api.module.ModuleEvent;
import org.sensorhub.api.module.ModuleEvent.ModuleState;
import org.sensorhub.ui.api.IModuleAdminPanel;
import org.sensorhub.ui.api.IModuleConfigForm;
import org.sensorhub.ui.api.UIConstants;
import org.sensorhub.ui.data.MyBeanItem;
import org.slf4j.Logger;
import com.vaadin.shared.ui.label.ContentMode;
import com.vaadin.ui.Button;
import com.vaadin.ui.Button.ClickEvent;
import com.vaadin.ui.Button.ClickListener;
import com.vaadin.ui.HorizontalLayout;
import com.vaadin.ui.Label;
import com.vaadin.ui.UI;
import com.vaadin.ui.VerticalLayout;
>>>>>>> cf1cdd57


/**
 * <p>
 * Default implementation of module panel letting the user edit the module
 * configuration through a generic auto-generated form.
 * </p>
 *
 * @author Alex Robin <alex.robin@sensiasoftware.com>
 * @param <ModuleType> Type of module supported by this panel builder
 * @since 0.5
 */
@SuppressWarnings("serial")
public class DefaultModulePanel<ModuleType extends IModule<? extends ModuleConfig>> extends VerticalLayout implements IModuleAdminPanel<ModuleType>, UIConstants, IEventListener
{
    transient ModuleType module;
    HorizontalLayout header;
    Label spinner;
    Button statusBtn;
    Button errorBtn;
    
    
    @Override
    public void build(final MyBeanItem<ModuleConfig> beanItem, final ModuleType module)
    {
        this.module = module;
        
        setSizeUndefined();
        setWidth(100.0f, Unit.PERCENTAGE);
        setMargin(false);
        setSpacing(true);
        
        // header = module name + spinner
        header = new HorizontalLayout();
        header.setSpacing(true);
        String moduleName = beanItem.getBean().name;
        String className = beanItem.getBean().getClass().getSimpleName();
        Label title = new Label(moduleName);
        title.setDescription(className);
        title.addStyleName(STYLE_H2);
        header.addComponent(title);        
        addComponent(header);
        Label hr = new Label("<hr/>", ContentMode.HTML);
        hr.setWidth(100.0f, Unit.PERCENTAGE);
        addComponent(hr);
        
        // status message
        refreshState();
        refreshStatusMessage();
        refreshErrorMessage();
        
        // apply changes button
        Button applyButton = new Button("Apply Changes");
        applyButton.setIcon(APPLY_ICON);
        applyButton.addStyleName(STYLE_SMALL);
        applyButton.addStyleName("apply-button");
        addComponent(applyButton);
        
        // config forms
        final IModuleConfigForm form = getConfigForm(beanItem);
<<<<<<< HEAD
        addComponent(new TabbedConfigForms(form));
        
        // apply button action
        applyButton.addClickListener(new Button.ClickListener() {
            @Override
            public void buttonClick(ClickEvent event)
            {
                AdminUI ui = (AdminUI)UI.getCurrent();
                ui.logAction("Update Config", module);
                
                // security check
                if (!ui.securityHandler.hasPermission(ui.securityHandler.module_update))
                {
                    DisplayUtils.showUnauthorizedAccess(ui.securityHandler.module_update.getErrorMessage());
                    return;
                }
                
                try
                {
                    form.commit();
                    if (module != null)
                    {
                        beforeUpdateConfig();
                        SensorHub.getInstance().getModuleRegistry().updateModuleConfigAsync(module, beanItem.getBean());
                        DisplayUtils.showOperationSuccessful("Module Configuration Updated");
                    }
                }
                catch (Exception e)
                {
                    DisplayUtils.showErrorPopup(IModule.CANNOT_UPDATE_MSG, e);
                }
            }
        });
    }
    
    
    protected void beforeUpdateConfig()
    {
        
    }
    
    
    protected void refreshState()
    {
        if (spinner == null)
        {
            ModuleState state = module.getCurrentState();
            if (state == ModuleState.INITIALIZING || state == ModuleState.STARTING)
            {
                spinner = new Label();
                spinner.addStyleName(STYLE_SPINNER);
                header.addComponent(spinner);
            }
        }
        else
        {
            header.removeComponent(spinner);
            spinner = null;
        }
    }
    
    
    protected void refreshStatusMessage()
    {
        String statusMsg = module.getStatusMessage();
        if (statusMsg != null)
        {
            Button oldBtn = statusBtn;
            
            statusBtn = new Button();
            statusBtn.setStyleName(STYLE_LINK);
            statusBtn.setIcon(INFO_ICON);
            statusBtn.setCaption(statusMsg);
            
            if (oldBtn == null)
                addComponent(statusBtn, 2);
            else
                replaceComponent(oldBtn, statusBtn);
        }
        else
        {
            if (statusBtn != null)
            {
                removeComponent(statusBtn);
                statusBtn = null;
            }
        }
    }
    
    
    protected void refreshErrorMessage()
    {
        final Throwable errorObj = module.getCurrentError();
        if (errorObj != null)
        {
            Button oldBtn = errorBtn;
            
            // show link with error msg
            errorBtn = new Button();
            errorBtn.setStyleName(STYLE_LINK);
            errorBtn.setIcon(ERROR_ICON);
            StringBuilder errorMsg = new StringBuilder(errorObj.getMessage().trim());
            if (errorMsg.charAt(errorMsg.length()-1) != '.')
                errorMsg.append(". ");
            if (errorObj.getCause() != null && errorObj.getCause().getMessage() != null)
            {
                if (errorObj.getCause() instanceof NoClassDefFoundError)
                    errorMsg.append("Class not found ");
                errorMsg.append(errorObj.getCause().getMessage());
            }
            errorBtn.setCaption(errorMsg.toString());
            
            // show error details on button click
            errorBtn.addClickListener(new ClickListener() {
                @Override
                public void buttonClick(ClickEvent event)
                {
                    DisplayUtils.showErrorDetails(module, errorObj);
                }
            });
            
            if (oldBtn == null)
                addComponent(errorBtn, (statusBtn == null) ? 2 : 3);
            else
                replaceComponent(oldBtn, errorBtn);
        }
        else
        {
            if (errorBtn != null)
            {
                removeComponent(errorBtn);
                errorBtn = null;
            }
        }
    }
    
    
    protected IModuleConfigForm getConfigForm(MyBeanItem<ModuleConfig> beanItem)
    {
        IModuleConfigForm form = AdminUIModule.getInstance().generateForm(beanItem.getBean().getClass());
        form.build(GenericConfigForm.MAIN_CONFIG, "General module configuration", beanItem, false);
        return form;
    }
    
    
    @Override
    public void attach()
    {
        super.attach();
        module.registerListener(this);
    }
    
    
    @Override
    public void detach()
    {
        module.unregisterListener(this);
        super.detach();
    }


    @Override
    public void handleEvent(org.sensorhub.api.common.Event<?> e)
    {
        if (e instanceof ModuleEvent)
        {
            switch (((ModuleEvent)e).getType())
            {
                case STATUS:
                    getUI().access(new Runnable() {
                        @Override
                        public void run()
                        {
                            refreshStatusMessage();
                            if (isAttached())
                                getUI().push();
                        }
                    });                    
                    break;
                    
                case ERROR:
                    getUI().access(new Runnable() {
                        @Override
                        public void run()
                        {
                            refreshErrorMessage();
                            if (isAttached())
                                getUI().push();
                        }
                    });                    
                    break;
                    
                case STATE_CHANGED:
                    getUI().access(new Runnable() {
                        @Override
                        public void run()
                        {
                            refreshState();
                            refreshStatusMessage();
                            refreshErrorMessage();
                            if (isAttached())
                                getUI().push();
                        }
                    });  
                    break;
                    
                /*case CONFIG_CHANGED:
                    getUI().access(new Runnable() {
                        public void run()
                        {
                            DefaultModulePanel.this.removeAllComponents();
                            DefaultModulePanel.this.build(new MyBeanItem<ModuleConfig>(module.getConfiguration()), module);
                            if (isAttached())
                                getUI().push();
                        }
                    });  
                    break;*/
                    
                default:
                    return;
            }
        }        
=======
        addComponent(new TabbedConfigForms(form));
        
        // apply button action
        applyButton.addClickListener(new Button.ClickListener() {
            @Override
            public void buttonClick(ClickEvent event)
            {
                AdminUI ui = (AdminUI)UI.getCurrent();
                ui.logAction("Update Config", module);
                
                // security check
                if (!ui.securityHandler.hasPermission(ui.securityHandler.module_update))
                {
                    DisplayUtils.showUnauthorizedAccess(ui.securityHandler.module_update.getErrorMessage());
                    return;
                }
                
                try
                {
                    form.commit();
                    if (module != null)
                    {
                        beforeUpdateConfig();
                        getParentHub().getModuleRegistry().updateModuleConfigAsync(module, beanItem.getBean());
                        DisplayUtils.showOperationSuccessful("Module Configuration Updated");
                    }
                }
                catch (Exception e)
                {
                    DisplayUtils.showErrorPopup(IModule.CANNOT_UPDATE_MSG, e);
                }
            }
        });
    }
    
    
    protected void beforeUpdateConfig() throws SensorHubException
    {
        
    }
    
    
    protected void refreshState()
    {
        if (spinner == null)
        {
            ModuleState state = module.getCurrentState();
            if (state == ModuleState.INITIALIZING || state == ModuleState.STARTING)
            {
                spinner = new Label();
                spinner.addStyleName(STYLE_SPINNER);
                header.addComponent(spinner);
            }
        }
        else
        {
            header.removeComponent(spinner);
            spinner = null;
        }
    }
    
    
    protected void refreshStatusMessage()
    {
        String statusMsg = module.getStatusMessage();
        if (statusMsg != null)
        {
            Button oldBtn = statusBtn;
            
            statusBtn = new Button();
            statusBtn.setStyleName(STYLE_LINK);
            statusBtn.setIcon(INFO_ICON);
            statusBtn.setCaption(statusMsg);
            
            if (oldBtn == null)
                addComponent(statusBtn, 2);
            else
                replaceComponent(oldBtn, statusBtn);
        }
        else
        {
            if (statusBtn != null)
            {
                removeComponent(statusBtn);
                statusBtn = null;
            }
        }
    }
    
    
    protected void refreshErrorMessage()
    {
        final Throwable errorObj = module.getCurrentError();
        if (errorObj != null)
        {
            Button oldBtn = errorBtn;
            
            // show link with error msg
            errorBtn = new Button();
            errorBtn.setStyleName(STYLE_LINK);
            errorBtn.setIcon(ERROR_ICON);
            StringBuilder errorMsg = new StringBuilder(errorObj.getMessage().trim());
            if (errorMsg.charAt(errorMsg.length()-1) != '.')
                errorMsg.append(". ");
            if (errorObj.getCause() != null && errorObj.getCause().getMessage() != null)
            {
                if (errorObj.getCause() instanceof NoClassDefFoundError)
                    errorMsg.append("Class not found ");
                errorMsg.append(errorObj.getCause().getMessage());
            }
            errorBtn.setCaption(errorMsg.toString());
            
            // show error details on button click
            errorBtn.addClickListener(new ClickListener() {
                @Override
                public void buttonClick(ClickEvent event)
                {
                    DisplayUtils.showErrorDetails(module, errorObj);
                }
            });
            
            if (oldBtn == null)
                addComponent(errorBtn, (statusBtn == null) ? 2 : 3);
            else
                replaceComponent(oldBtn, errorBtn);
        }
        else
        {
            if (errorBtn != null)
            {
                removeComponent(errorBtn);
                errorBtn = null;
            }
        }
    }
    
    
    protected void refreshContent()
    {
        // do nothing by default
        // can be overriden by custom panels
    }
    
    
    protected IModuleConfigForm getConfigForm(MyBeanItem<ModuleConfig> beanItem)
    {
        IModuleConfigForm form = getParentModule().generateForm(beanItem.getBean().getClass());
        form.build(GenericConfigForm.MAIN_CONFIG, "General module configuration", beanItem, false);
        return form;
    }
    
    
    @Override
    public void attach()
    {
        super.attach();
        module.registerListener(this);
    }
    
    
    @Override
    public void detach()
    {
        module.unregisterListener(this);
        super.detach();
    }


    @Override
    public void handleEvent(final org.sensorhub.api.common.Event<?> e)
    {
        if (e instanceof ModuleEvent)
        {
            switch (((ModuleEvent)e).getType())
            {
                case STATUS:
                    getUI().access(new Runnable() {
                        @Override
                        public void run()
                        {
                            refreshStatusMessage();
                            if (isAttached())
                                getUI().push();
                        }
                    });                    
                    break;
                    
                case ERROR:
                    getUI().access(new Runnable() {
                        @Override
                        public void run()
                        {
                            refreshErrorMessage();
                            if (isAttached())
                                getUI().push();
                        }
                    });                    
                    break;
                    
                case STATE_CHANGED:
                    getUI().access(new Runnable() {
                        @Override
                        public void run()
                        {
                            refreshState();
                            refreshStatusMessage();
                            refreshErrorMessage();
                            refreshContent();                            
                            if (isAttached())
                                getUI().push();
                        }
                    });  
                    break;
                    
                case CONFIG_CHANGED:
                    getUI().access(new Runnable() {
                        public void run()
                        {
                            DefaultModulePanel.this.removeAllComponents();
                            DefaultModulePanel.this.build(new MyBeanItem<ModuleConfig>(module.getConfiguration()), module);
                            if (isAttached())
                                getUI().push();
                        }
                    });  
                    break;
                    
                default:
                    return;
            }
        }        
    }
    
    
    protected ISensorHub getParentHub()
    {
        return ((AdminUI)UI.getCurrent()).getParentHub();
    }
    
    
    protected AdminUIModule getParentModule()
    {
        return ((AdminUI)UI.getCurrent()).getParentModule();
    }
    
    
    protected Logger getLogger()
    {
        return ((AdminUI)UI.getCurrent()).getLogger();
>>>>>>> cf1cdd57
    }

}<|MERGE_RESOLUTION|>--- conflicted
+++ resolved
@@ -14,26 +14,6 @@
 
 package org.sensorhub.ui;
 
-<<<<<<< HEAD
-import org.sensorhub.api.common.IEventListener;
-import org.sensorhub.api.module.IModule;
-import org.sensorhub.api.module.ModuleConfig;
-import org.sensorhub.api.module.ModuleEvent;
-import org.sensorhub.api.module.ModuleEvent.ModuleState;
-import org.sensorhub.impl.SensorHub;
-import org.sensorhub.ui.api.IModuleAdminPanel;
-import org.sensorhub.ui.api.IModuleConfigForm;
-import org.sensorhub.ui.api.UIConstants;
-import org.sensorhub.ui.data.MyBeanItem;
-import com.vaadin.shared.ui.ContentMode;
-import com.vaadin.ui.Button;
-import com.vaadin.ui.Button.ClickEvent;
-import com.vaadin.ui.Button.ClickListener;
-import com.vaadin.ui.HorizontalLayout;
-import com.vaadin.ui.Label;
-import com.vaadin.ui.UI;
-import com.vaadin.ui.VerticalLayout;
-=======
 import org.sensorhub.api.ISensorHub;
 import org.sensorhub.api.common.IEventListener;
 import org.sensorhub.api.common.SensorHubException;
@@ -45,8 +25,8 @@
 import org.sensorhub.ui.api.IModuleConfigForm;
 import org.sensorhub.ui.api.UIConstants;
 import org.sensorhub.ui.data.MyBeanItem;
+import com.vaadin.shared.ui.ContentMode;
 import org.slf4j.Logger;
-import com.vaadin.shared.ui.label.ContentMode;
 import com.vaadin.ui.Button;
 import com.vaadin.ui.Button.ClickEvent;
 import com.vaadin.ui.Button.ClickListener;
@@ -54,7 +34,6 @@
 import com.vaadin.ui.Label;
 import com.vaadin.ui.UI;
 import com.vaadin.ui.VerticalLayout;
->>>>>>> cf1cdd57
 
 
 /**
@@ -115,230 +94,6 @@
         
         // config forms
         final IModuleConfigForm form = getConfigForm(beanItem);
-<<<<<<< HEAD
-        addComponent(new TabbedConfigForms(form));
-        
-        // apply button action
-        applyButton.addClickListener(new Button.ClickListener() {
-            @Override
-            public void buttonClick(ClickEvent event)
-            {
-                AdminUI ui = (AdminUI)UI.getCurrent();
-                ui.logAction("Update Config", module);
-                
-                // security check
-                if (!ui.securityHandler.hasPermission(ui.securityHandler.module_update))
-                {
-                    DisplayUtils.showUnauthorizedAccess(ui.securityHandler.module_update.getErrorMessage());
-                    return;
-                }
-                
-                try
-                {
-                    form.commit();
-                    if (module != null)
-                    {
-                        beforeUpdateConfig();
-                        SensorHub.getInstance().getModuleRegistry().updateModuleConfigAsync(module, beanItem.getBean());
-                        DisplayUtils.showOperationSuccessful("Module Configuration Updated");
-                    }
-                }
-                catch (Exception e)
-                {
-                    DisplayUtils.showErrorPopup(IModule.CANNOT_UPDATE_MSG, e);
-                }
-            }
-        });
-    }
-    
-    
-    protected void beforeUpdateConfig()
-    {
-        
-    }
-    
-    
-    protected void refreshState()
-    {
-        if (spinner == null)
-        {
-            ModuleState state = module.getCurrentState();
-            if (state == ModuleState.INITIALIZING || state == ModuleState.STARTING)
-            {
-                spinner = new Label();
-                spinner.addStyleName(STYLE_SPINNER);
-                header.addComponent(spinner);
-            }
-        }
-        else
-        {
-            header.removeComponent(spinner);
-            spinner = null;
-        }
-    }
-    
-    
-    protected void refreshStatusMessage()
-    {
-        String statusMsg = module.getStatusMessage();
-        if (statusMsg != null)
-        {
-            Button oldBtn = statusBtn;
-            
-            statusBtn = new Button();
-            statusBtn.setStyleName(STYLE_LINK);
-            statusBtn.setIcon(INFO_ICON);
-            statusBtn.setCaption(statusMsg);
-            
-            if (oldBtn == null)
-                addComponent(statusBtn, 2);
-            else
-                replaceComponent(oldBtn, statusBtn);
-        }
-        else
-        {
-            if (statusBtn != null)
-            {
-                removeComponent(statusBtn);
-                statusBtn = null;
-            }
-        }
-    }
-    
-    
-    protected void refreshErrorMessage()
-    {
-        final Throwable errorObj = module.getCurrentError();
-        if (errorObj != null)
-        {
-            Button oldBtn = errorBtn;
-            
-            // show link with error msg
-            errorBtn = new Button();
-            errorBtn.setStyleName(STYLE_LINK);
-            errorBtn.setIcon(ERROR_ICON);
-            StringBuilder errorMsg = new StringBuilder(errorObj.getMessage().trim());
-            if (errorMsg.charAt(errorMsg.length()-1) != '.')
-                errorMsg.append(". ");
-            if (errorObj.getCause() != null && errorObj.getCause().getMessage() != null)
-            {
-                if (errorObj.getCause() instanceof NoClassDefFoundError)
-                    errorMsg.append("Class not found ");
-                errorMsg.append(errorObj.getCause().getMessage());
-            }
-            errorBtn.setCaption(errorMsg.toString());
-            
-            // show error details on button click
-            errorBtn.addClickListener(new ClickListener() {
-                @Override
-                public void buttonClick(ClickEvent event)
-                {
-                    DisplayUtils.showErrorDetails(module, errorObj);
-                }
-            });
-            
-            if (oldBtn == null)
-                addComponent(errorBtn, (statusBtn == null) ? 2 : 3);
-            else
-                replaceComponent(oldBtn, errorBtn);
-        }
-        else
-        {
-            if (errorBtn != null)
-            {
-                removeComponent(errorBtn);
-                errorBtn = null;
-            }
-        }
-    }
-    
-    
-    protected IModuleConfigForm getConfigForm(MyBeanItem<ModuleConfig> beanItem)
-    {
-        IModuleConfigForm form = AdminUIModule.getInstance().generateForm(beanItem.getBean().getClass());
-        form.build(GenericConfigForm.MAIN_CONFIG, "General module configuration", beanItem, false);
-        return form;
-    }
-    
-    
-    @Override
-    public void attach()
-    {
-        super.attach();
-        module.registerListener(this);
-    }
-    
-    
-    @Override
-    public void detach()
-    {
-        module.unregisterListener(this);
-        super.detach();
-    }
-
-
-    @Override
-    public void handleEvent(org.sensorhub.api.common.Event<?> e)
-    {
-        if (e instanceof ModuleEvent)
-        {
-            switch (((ModuleEvent)e).getType())
-            {
-                case STATUS:
-                    getUI().access(new Runnable() {
-                        @Override
-                        public void run()
-                        {
-                            refreshStatusMessage();
-                            if (isAttached())
-                                getUI().push();
-                        }
-                    });                    
-                    break;
-                    
-                case ERROR:
-                    getUI().access(new Runnable() {
-                        @Override
-                        public void run()
-                        {
-                            refreshErrorMessage();
-                            if (isAttached())
-                                getUI().push();
-                        }
-                    });                    
-                    break;
-                    
-                case STATE_CHANGED:
-                    getUI().access(new Runnable() {
-                        @Override
-                        public void run()
-                        {
-                            refreshState();
-                            refreshStatusMessage();
-                            refreshErrorMessage();
-                            if (isAttached())
-                                getUI().push();
-                        }
-                    });  
-                    break;
-                    
-                /*case CONFIG_CHANGED:
-                    getUI().access(new Runnable() {
-                        public void run()
-                        {
-                            DefaultModulePanel.this.removeAllComponents();
-                            DefaultModulePanel.this.build(new MyBeanItem<ModuleConfig>(module.getConfiguration()), module);
-                            if (isAttached())
-                                getUI().push();
-                        }
-                    });  
-                    break;*/
-                    
-                default:
-                    return;
-            }
-        }        
-=======
         addComponent(new TabbedConfigForms(form));
         
         // apply button action
@@ -570,7 +325,7 @@
             }
         }        
     }
-    
+
     
     protected ISensorHub getParentHub()
     {
@@ -587,7 +342,6 @@
     protected Logger getLogger()
     {
         return ((AdminUI)UI.getCurrent()).getLogger();
->>>>>>> cf1cdd57
     }
 
 }