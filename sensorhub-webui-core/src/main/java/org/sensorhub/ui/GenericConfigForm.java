/***************************** BEGIN LICENSE BLOCK ***************************

The contents of this file are subject to the Mozilla Public License, v. 2.0.
If a copy of the MPL was not distributed with this file, You can obtain one
at http://mozilla.org/MPL/2.0/.

Software distributed under the License is distributed on an "AS IS" basis,
WITHOUT WARRANTY OF ANY KIND, either express or implied. See the License
for the specific language governing rights and limitations under the License.
 
Copyright (C) 2012-2015 Sensia Software LLC. All Rights Reserved.
 
******************************* END LICENSE BLOCK ***************************/

package org.sensorhub.ui;

import java.text.NumberFormat;
import java.util.ArrayList;
<<<<<<< HEAD
import java.util.Collection;
import java.util.Collections;
import java.util.List;
import java.util.Locale;
import java.util.Map;
import java.util.TimeZone;
import org.sensorhub.api.comm.ICommNetwork;
import org.sensorhub.api.comm.ICommNetwork.NetworkType;
import org.sensorhub.api.config.DisplayInfo.FieldType.Type;
import org.sensorhub.api.config.DisplayInfo.ValueRange;
import org.sensorhub.api.module.IModule;
import org.sensorhub.api.module.IModuleProvider;
import org.sensorhub.api.module.ModuleConfig;
import org.sensorhub.impl.SensorHub;
import org.sensorhub.impl.module.ModuleRegistry;
import org.sensorhub.impl.sensor.SensorSystemConfig.ProcessMember;
import org.sensorhub.impl.sensor.SensorSystemConfig.SensorMember;
import org.sensorhub.ui.ModuleInstanceSelectionPopup.ModuleInstanceSelectionCallback;
import org.sensorhub.ui.ModuleTypeSelectionPopup.ModuleTypeSelectionWithClearCallback;
import org.sensorhub.ui.NetworkAddressSelectionPopup.AddressSelectionCallback;
import org.sensorhub.ui.ObjectTypeSelectionPopup.ObjectTypeSelectionCallback;
import org.sensorhub.ui.ObjectTypeSelectionPopup.ObjectTypeSelectionWithClearCallback;
import org.sensorhub.ui.ValueEntryPopup.ValueCallback;
import org.sensorhub.ui.api.IModuleConfigForm;
import org.sensorhub.ui.api.UIConstants;
import org.sensorhub.ui.data.BaseProperty;
import org.sensorhub.ui.data.BeanUtils;
import org.sensorhub.ui.data.ComplexProperty;
import org.sensorhub.ui.data.ContainerProperty;
import org.sensorhub.ui.data.FieldProperty;
import org.sensorhub.ui.data.MapProperty;
import org.sensorhub.ui.data.MyBeanItem;
import org.sensorhub.ui.data.MyBeanItemContainer;
import com.vaadin.v7.data.Buffered.SourceException;
import com.vaadin.v7.data.Property;
import com.vaadin.v7.data.Validator.InvalidValueException;
import com.vaadin.v7.data.fieldgroup.FieldGroup;
import com.vaadin.v7.data.fieldgroup.FieldGroup.CommitEvent;
import com.vaadin.v7.data.fieldgroup.FieldGroup.CommitException;
import com.vaadin.v7.data.fieldgroup.FieldGroup.CommitHandler;
import com.vaadin.v7.data.util.converter.StringToDoubleConverter;
import com.vaadin.v7.data.util.converter.StringToFloatConverter;
import com.vaadin.v7.data.validator.IntegerRangeValidator;
import com.vaadin.v7.data.validator.StringLengthValidator;
import com.vaadin.server.FontAwesome;
import com.vaadin.shared.ui.MarginInfo;
import com.vaadin.v7.shared.ui.datefield.Resolution;
import com.vaadin.ui.AbstractComponent;
import com.vaadin.v7.ui.AbstractField;
import com.vaadin.v7.ui.AbstractSelect.ItemCaptionMode;
import com.vaadin.ui.Alignment;
import com.vaadin.ui.Button;
import com.vaadin.ui.Button.ClickListener;
import com.vaadin.v7.ui.CheckBox;
import com.vaadin.ui.Component;
import com.vaadin.ui.ComponentContainer;
import com.vaadin.v7.ui.DateField;
import com.vaadin.v7.ui.Field;
import com.vaadin.ui.FormLayout;
import com.vaadin.ui.GridLayout;
import com.vaadin.ui.HorizontalLayout;
import com.vaadin.ui.Label;
import com.vaadin.v7.ui.ListSelect;
import com.vaadin.v7.ui.PasswordField;
import com.vaadin.ui.TabSheet;
import com.vaadin.ui.TabSheet.CloseHandler;
import com.vaadin.ui.TabSheet.SelectedTabChangeEvent;
import com.vaadin.ui.TabSheet.SelectedTabChangeListener;
import com.vaadin.ui.TabSheet.Tab;
import com.vaadin.v7.ui.Table;
import com.vaadin.ui.Window;
import com.vaadin.ui.Window.CloseEvent;
import com.vaadin.ui.Window.CloseListener;
import com.vaadin.v7.ui.TextField;
import com.vaadin.ui.VerticalLayout;
import com.vaadin.ui.Button.ClickEvent;
=======
import java.util.Collection;
import java.util.Collections;
import java.util.List;
import java.util.Locale;
import java.util.Map;
import java.util.TimeZone;
import org.sensorhub.api.ISensorHub;
import org.sensorhub.api.comm.ICommNetwork;
import org.sensorhub.api.comm.ICommNetwork.NetworkType;
import org.sensorhub.api.config.DisplayInfo.FieldType.Type;
import org.sensorhub.api.config.DisplayInfo.ValueRange;
import org.sensorhub.api.module.IModule;
import org.sensorhub.api.module.IModuleProvider;
import org.sensorhub.api.module.ModuleConfig;
import org.sensorhub.impl.module.ModuleRegistry;
import org.sensorhub.impl.sensor.SensorSystemConfig.ProcessMember;
import org.sensorhub.impl.sensor.SensorSystemConfig.SensorMember;
import org.sensorhub.ui.ModuleInstanceSelectionPopup.ModuleInstanceSelectionCallback;
import org.sensorhub.ui.ModuleTypeSelectionPopup.ModuleTypeSelectionWithClearCallback;
import org.sensorhub.ui.NetworkAddressSelectionPopup.AddressSelectionCallback;
import org.sensorhub.ui.ObjectTypeSelectionPopup.ObjectTypeSelectionCallback;
import org.sensorhub.ui.ObjectTypeSelectionPopup.ObjectTypeSelectionWithClearCallback;
import org.sensorhub.ui.ValueEntryPopup.ValueCallback;
import org.sensorhub.ui.api.IModuleConfigForm;
import org.sensorhub.ui.api.UIConstants;
import org.sensorhub.ui.data.BaseProperty;
import org.sensorhub.ui.data.BeanUtils;
import org.sensorhub.ui.data.ComplexProperty;
import org.sensorhub.ui.data.ContainerProperty;
import org.sensorhub.ui.data.FieldProperty;
import org.sensorhub.ui.data.MapProperty;
import org.sensorhub.ui.data.MyBeanItem;
import org.sensorhub.ui.data.MyBeanItemContainer;
import org.slf4j.Logger;
import com.vaadin.data.Buffered.SourceException;
import com.vaadin.data.Property;
import com.vaadin.data.Validator.InvalidValueException;
import com.vaadin.data.fieldgroup.FieldGroup;
import com.vaadin.data.fieldgroup.FieldGroup.CommitEvent;
import com.vaadin.data.fieldgroup.FieldGroup.CommitException;
import com.vaadin.data.fieldgroup.FieldGroup.CommitHandler;
import com.vaadin.data.util.converter.StringToDoubleConverter;
import com.vaadin.data.util.converter.StringToFloatConverter;
import com.vaadin.data.validator.IntegerRangeValidator;
import com.vaadin.data.validator.StringLengthValidator;
import com.vaadin.server.FontAwesome;
import com.vaadin.shared.ui.MarginInfo;
import com.vaadin.shared.ui.datefield.Resolution;
import com.vaadin.ui.AbstractComponent;
import com.vaadin.ui.AbstractField;
import com.vaadin.ui.AbstractSelect.ItemCaptionMode;
import com.vaadin.ui.Alignment;
import com.vaadin.ui.Button;
import com.vaadin.ui.Button.ClickListener;
import com.vaadin.ui.CheckBox;
import com.vaadin.ui.Component;
import com.vaadin.ui.ComponentContainer;
import com.vaadin.ui.DateField;
import com.vaadin.ui.Field;
import com.vaadin.ui.FormLayout;
import com.vaadin.ui.GridLayout;
import com.vaadin.ui.HorizontalLayout;
import com.vaadin.ui.Label;
import com.vaadin.ui.ListSelect;
import com.vaadin.ui.PasswordField;
import com.vaadin.ui.TabSheet;
import com.vaadin.ui.TabSheet.CloseHandler;
import com.vaadin.ui.TabSheet.SelectedTabChangeEvent;
import com.vaadin.ui.TabSheet.SelectedTabChangeListener;
import com.vaadin.ui.TabSheet.Tab;
import com.vaadin.ui.Table;
import com.vaadin.ui.Window;
import com.vaadin.ui.Window.CloseEvent;
import com.vaadin.ui.Window.CloseListener;
import com.vaadin.ui.TextField;
import com.vaadin.ui.UI;
import com.vaadin.ui.VerticalLayout;
import com.vaadin.ui.Button.ClickEvent;
>>>>>>> cf1cdd57


/**
 * <p>
 * Generic form builder based on Vaadin framework
 * This auto-generates widget giving types of properties.
 * </p>
 *
 * @author Alex Robin <alex.robin@sensiasoftware.com>
 * @since Feb 1, 2014
 */
@SuppressWarnings("serial")
public class GenericConfigForm extends VerticalLayout implements IModuleConfigForm, UIConstants
{
<<<<<<< HEAD
    private static final String FIELD_GEN_ERROR = "Cannot generate UI field for ";
    private static final String ADD_ITEM_ERROR = "Cannot add new item to ";
    private static final String CHANGE_OBJECT_ERROR = "Cannot change object type of ";
    protected static final String MAIN_CONFIG = "General";
    
    protected transient List<Field<?>> labels = new ArrayList<>();
    protected transient List<Field<?>> textBoxes = new ArrayList<>();
    protected transient List<Field<?>> listBoxes = new ArrayList<>();
    protected transient List<Field<?>> numberBoxes = new ArrayList<>();
    protected transient List<Field<?>> checkBoxes = new ArrayList<>();
    protected transient List<Component> subForms = new ArrayList<>();
    
    protected transient List<IModuleConfigForm> allForms = new ArrayList<>();
    protected transient FieldGroup fieldGroup;
    protected transient boolean tabJustRemoved;
    protected transient IModuleConfigForm parentForm;
    
    
    @Override
    public void build(String propId, ComplexProperty prop, boolean includeSubForms)
    {
        String title = prop.getLabel();
        if (title == null)
            title = DisplayUtils.getPrettyName(propId);
        
        build(title, prop.getDescription(), prop.getValue(), includeSubForms);
    }
    
=======
    private static final String FIELD_GEN_ERROR = "Cannot generate UI field for ";
    private static final String ADD_ITEM_ERROR = "Cannot add new item to ";
    private static final String CHANGE_OBJECT_ERROR = "Cannot change object type of ";
    protected static final String OPTION_SELECT_MSG = "Please select the desired item";
    protected static final String MAIN_CONFIG = "General";
    
    protected transient List<Field<?>> labels = new ArrayList<>();
    protected transient List<Field<?>> textBoxes = new ArrayList<>();
    protected transient List<Field<?>> listBoxes = new ArrayList<>();
    protected transient List<Field<?>> numberBoxes = new ArrayList<>();
    protected transient List<Field<?>> checkBoxes = new ArrayList<>();
    protected transient List<Component> subForms = new ArrayList<>();
    
    protected transient List<IModuleConfigForm> allForms = new ArrayList<>();
    protected transient FieldGroup fieldGroup;
    protected transient boolean tabJustRemoved;
    protected transient IModuleConfigForm parentForm;
    
    
    @Override
    public void build(String propId, ComplexProperty prop, boolean includeSubForms)
    {
        String title = prop.getLabel();
        if (title == null)
            title = DisplayUtils.getPrettyName(propId);
        
        build(title, prop.getDescription(), prop.getValue(), includeSubForms);
    }
    
>>>>>>> cf1cdd57
    
    @Override
    public void build(String title, String popupText, MyBeanItem<? extends Object> beanItem, boolean includeSubForms)
    {
        labels.clear();
        textBoxes.clear();
        listBoxes.clear();
        numberBoxes.clear();
        checkBoxes.clear();
        subForms.clear();        
        
        setSpacing(false);
        setMargin(false);
        
        // header
        setCaption(title);
        setDescription(popupText);
        
        // form layout
        FormLayout form = new FormLayout();
        form.setWidth(100.0f, Unit.PERCENTAGE);        
        addComponent(form);
        
        // add widget for each visible attribute
        if (beanItem != null)
        {
            fieldGroup = new FieldGroup(beanItem);
            
            for (Object propId: fieldGroup.getUnboundPropertyIds())
            {
<<<<<<< HEAD
                Property<?> prop = fieldGroup.getItemDataSource().getItemProperty(propId);
                if (!isFieldVisible((String)propId))
                    continue;
                
                // sub objects with multiplicity > 1
                if (prop instanceof ContainerProperty)
                    buildListComponent((String)propId, (ContainerProperty)prop, fieldGroup);
                
                // sub object
                else if (prop instanceof ComplexProperty)
                {
                    Component subform = buildSubForm((String)propId, (ComplexProperty)prop);
                    if (subform == null)
                        continue;
                    subForms.add(subform);
=======
                Property<?> prop = fieldGroup.getItemDataSource().getItemProperty(propId);
                if (!isFieldVisible((String)propId))
                    continue;
                
                // sub objects with multiplicity > 1
                if (prop instanceof ContainerProperty)
                    buildListComponent((String)propId, (ContainerProperty)prop, fieldGroup);
                
                // sub object
                else if (prop instanceof ComplexProperty)
                {
                    Component subform = buildSubForm((String)propId, (ComplexProperty)prop);
                    if (subform == null)
                        continue;
                    subForms.add(subform);
                }
                
                // scalar field
                else
                {
                    Field<?> field = null;
                    
                    try
                    {
                        String label = null;
                        if (prop instanceof FieldProperty)
                            label = ((FieldProperty)prop).getLabel();
                        if (label == null)
                            label = DisplayUtils.getPrettyName((String)propId);
                        
                        String desc = null;
                        if (prop instanceof FieldProperty)
                            desc = ((FieldProperty)prop).getDescription();
                        
                        field = buildAndBindField(label, (String)propId, prop);
                        if (field == null)
                            continue;
                        ((AbstractField<?>)field).setDescription(desc);                    
                    }
                    catch (SourceException e)
                    {
                        getLogger().trace(FIELD_GEN_ERROR + propId, e);
                        continue;
                    }
                    catch (Exception e)
                    {
                        getLogger().error(FIELD_GEN_ERROR + propId, e);
                        continue;
                    }
                    
                    // add to one of the widget lists so we can order by widget type
                    Class<?> propType = prop.getType();
                    if (propType.equals(String.class))
                    {
                        if (field instanceof Label)
                            labels.add(field);
                        else
                            textBoxes.add(field);
                    }
                    else if (Enum.class.isAssignableFrom(propType))
                        listBoxes.add(field);
                    else if (Number.class.isAssignableFrom(propType))
                        numberBoxes.add(field);
                    else if (field instanceof CheckBox)
                        checkBoxes.add(field);
                    else
                        subForms.add(field);
>>>>>>> cf1cdd57
                }
                
                // scalar field
                else
                {
                    Field<?> field = null;
                    
                    try
                    {
                        String label = null;
                        if (prop instanceof FieldProperty)
                            label = ((FieldProperty)prop).getLabel();
                        if (label == null)
                            label = DisplayUtils.getPrettyName((String)propId);
                        
                        String desc = null;
                        if (prop instanceof FieldProperty)
                            desc = ((FieldProperty)prop).getDescription();
                        
                        field = buildAndBindField(label, (String)propId, prop);
                        if (field == null)
                            continue;
                        ((AbstractField<?>)field).setDescription(desc);                    
                    }
                    catch (SourceException e)
                    {
                        AdminUIModule.getInstance().getLogger().trace(FIELD_GEN_ERROR + propId, e);
                        continue;
                    }
                    catch (Exception e)
                    {
                        AdminUIModule.getInstance().getLogger().error(FIELD_GEN_ERROR + propId, e);
                        continue;
                    }
                    
                    // add to one of the widget lists so we can order by widget type
                    Class<?> propType = prop.getType();
                    if (propType.equals(String.class))
                    {
                        if (field instanceof Label)
                            labels.add(field);
                        else
                            textBoxes.add(field);
                    }
                    else if (Enum.class.isAssignableFrom(propType))
                        listBoxes.add(field);
                    else if (Number.class.isAssignableFrom(propType))
                        numberBoxes.add(field);
                    else if (field instanceof CheckBox)
                        checkBoxes.add(field);
                    else
                        subForms.add(field);
                }
            }
        }
            
        // main form
        for (Field<?> w: labels)
            form.addComponent(w);
        for (Field<?> w: textBoxes)
            form.addComponent(w);
        for (Field<?> w: listBoxes)
            form.addComponent(w);
        for (Field<?> w: numberBoxes)
            form.addComponent(w);
        for (Field<?> w: checkBoxes)
            form.addComponent(w);
        
        // subforms
        if (includeSubForms)
        {
            for (Component subForm: subForms)
            {
                Label sectionLabel = new Label(subForm.getCaption());
                sectionLabel.setDescription(subForm.getDescription());
                sectionLabel.addStyleName(STYLE_H3);
                sectionLabel.addStyleName(STYLE_COLORED);
                addComponent(sectionLabel);
                subForm.setCaption(null);
                addComponent(subForm);
            }
        }
    }
    
    
    protected boolean isFieldVisible(String propId)
    {
        return true;
    }
    
    
    /**
     * Method called to generate and bind the Field component corresponding to a
     * scalar property
     * @param label
     * @param propId
     * @param prop
     * @return the generated Field object
     */
    protected Field<?> buildAndBindField(String label, String propId, Property<?> prop)
    {
        Field<?> field = fieldGroup.buildAndBind(label, propId);
        field.setInvalidCommitted(true);
        Class<?> propType = prop.getType();
        
        // disable edit (read only)
<<<<<<< HEAD
        if (propId.equals(PROP_ID))
            field.setReadOnly(true);
        else if (propId.endsWith(PROP_MODULECLASS))
            field.setReadOnly(true);
        
        // show these only for top level modules
        else if (propId.endsWith("." + PROP_ID))
            field.setVisible(false);
        else if (propId.endsWith("." + PROP_AUTOSTART))
            field.setVisible(false);        
        
=======
        if (propId.equals(PROP_ID) ||
            propId.endsWith(PROP_MODULECLASS))
            field.setReadOnly(true);
        
        // show these only for top level modules
        else if (propId.endsWith("." + PROP_ID) ||
                 propId.endsWith("." + PROP_AUTOSTART))
            field.setVisible(false);        
        
>>>>>>> cf1cdd57
        // size depending on field type
        if (propType.equals(String.class))
        {
            field.setWidth(500, Unit.PIXELS);            
        }
        else if (propType.equals(int.class) || propType.equals(Integer.class))
        {
            field.setWidth(100, Unit.PIXELS);                
        }
        else if (propType.equals(float.class) || propType.equals(Float.class))
        {
            field.setWidth(100, Unit.PIXELS);
            
            // allow for more digits
            ((TextField)field).setConverter(new StringToFloatConverter() {
                @Override
                protected NumberFormat getFormat(Locale locale)
                {
                    NumberFormat f = NumberFormat.getInstance(locale);
                    f.setMaximumFractionDigits(8);
                    return f;
                }                
            });
        }
        else if (propType.equals(double.class) || propType.equals(Double.class))
        {
            field.setWidth(150, Unit.PIXELS);
            
            // allow for more digits
            ((TextField)field).setConverter(new StringToDoubleConverter() {
                @Override
                protected NumberFormat getFormat(Locale locale)
                {
                    NumberFormat f = NumberFormat.getInstance(locale);
                    f.setMaximumFractionDigits(16);
                    return f;
                }                
            });
        }
        else if (Enum.class.isAssignableFrom(propType))
        {
            ((ListSelect)field).setRows(3);
            field.setWidth(200, Unit.PIXELS);
        }
        
        if (field instanceof TextField) {
            ((TextField)field).setImmediate(true);
            ((TextField)field).setNullSettingAllowed(true);
            ((TextField)field).setNullRepresentation("");
        }
        
        else if (field instanceof DateField) {
            ((DateField) field).setTimeZone(TimeZone.getTimeZone("UTC"));
            ((DateField) field).setResolution(Resolution.SECOND);
        }
        
        // special fields
        if (prop instanceof BaseProperty)
        {
            BaseProperty<?> advProp = (BaseProperty<?>)prop;
            Type fieldType = advProp.getFieldType();
            if (fieldType != null)
            {
                switch (fieldType)
                {
                    case MODULE_ID:
                        @SuppressWarnings("rawtypes")
                        Class<? extends IModule> moduleClass = advProp.getModuleType();
                        if (moduleClass == null)
                            moduleClass = IModule.class;
                        field = makeModuleSelectField((Field<Object>)field, moduleClass);
                        break;
                        
                    case REMOTE_ADDRESS:
                        NetworkType addressType = advProp.getAddressType();
                        if (addressType == null)
                            addressType = NetworkType.IP;
                        field = makeAddressSelectField((Field<Object>)field, addressType);                        
                        break;
                        
                    case PASSWORD:
                        field = makePasswordField((TextField)field);
                        break;
                        
                    default:
                }
            }
            
            // required
            if (advProp.isRequired())
            {
                if (propType.equals(String.class))
                    field.addValidator(new StringLengthValidator(MSG_REQUIRED_FIELD, 1, Integer.MAX_VALUE, false));
                else if (propType.equals(int.class) || propType.equals(Integer.class))
                    field.addValidator(new IntegerRangeValidator(MSG_REQUIRED_FIELD, Integer.MIN_VALUE, Integer.MAX_VALUE));
            }
                
            // valid range
            ValueRange range = advProp.getValueRange();
            if (range != null)
            {
                String msg = String.format("Value should be within [%d - %d] range", range.min(), range.max());
                field.addValidator(new IntegerRangeValidator(msg, range.min(), range.max()));
            }
        }
        
        return field;
    }
    
    
    @SuppressWarnings("rawtypes")
    protected Field<Object> makeModuleSelectField(Field<Object> field, final Class<? extends IModule> moduleType)
    {
        field = new FieldWrapper<Object>(field) {
            @Override
            protected Component initContent()
            {
                HorizontalLayout layout = new HorizontalLayout();
                layout.setSpacing(true);
                
                // inner field
                innerField.setReadOnly(true);
                layout.addComponent(innerField);
                layout.setComponentAlignment(innerField, Alignment.MIDDLE_LEFT);
                final Field<Object> wrapper = this;
                
                // select module button
                Button selectBtn = new Button(FontAwesome.SEARCH);
                selectBtn.setDescription("Lookup Module");
                selectBtn.addStyleName(STYLE_QUIET);
                layout.addComponent(selectBtn);
                layout.setComponentAlignment(selectBtn, Alignment.MIDDLE_LEFT);
                selectBtn.addClickListener(new ClickListener() {
                    @Override
                    public void buttonClick(ClickEvent event)
                    {
                        // show popup to select among available module types
                        ModuleInstanceSelectionPopup popup = new ModuleInstanceSelectionPopup(moduleType, new ModuleInstanceSelectionCallback() {
                            @Override
                            public void onSelected(IModule module)
                            {
                                innerField.setReadOnly(false);
                                wrapper.setValue(module.getLocalID());
                                innerField.setReadOnly(true);
                            }
                        });
                        popup.setModal(true);
                        getUI().addWindow(popup);
                    }
                });
                                
                return layout;
            }             
        };
        
        return field;
    }
    
    
    protected Field<Object> makeAddressSelectField(Field<Object> field, final NetworkType addressType)
    {
        field = new FieldWrapper<Object>(field) {
            @Override
            protected Component initContent()
            {
                HorizontalLayout layout = new HorizontalLayout();
                layout.setSpacing(true);
                
                // inner field
                layout.addComponent(innerField);
                layout.setComponentAlignment(innerField, Alignment.MIDDLE_LEFT);
                final Field<Object> wrapper = this;
                
                // select module button
                Button selectBtn = new Button(FontAwesome.SEARCH);
                selectBtn.setDescription("Lookup Address");
                selectBtn.addStyleName(STYLE_QUIET);
                layout.addComponent(selectBtn);
                layout.setComponentAlignment(selectBtn, Alignment.MIDDLE_LEFT);
                selectBtn.addClickListener(new ClickListener() {
                    @Override
                    public void buttonClick(ClickEvent event)
                    {
                        // error if no networks are available
                        boolean netAvailable = false;
                        Collection<ICommNetwork<?>> networks = SensorHub.getInstance().getNetworkManager().getLoadedModules(addressType);
                        for (ICommNetwork<?> network: networks)
                        {
                            if (network.isStarted())
                            {
                                netAvailable = true;
                                break;
                            }
                        }
                        if (!netAvailable)
                        {
                            DisplayUtils.showErrorPopup("No network scanner available for " + addressType + " address lookup", null);
                            return;
                        }
                        
                        // show popup to select among available module types
                        NetworkAddressSelectionPopup popup = new NetworkAddressSelectionPopup(addressType, new AddressSelectionCallback() {
                            @Override
                            public void onSelected(String address)
                            {
                                innerField.setReadOnly(false);
                                wrapper.setValue(address);
                                innerField.setReadOnly(true);                                
                            }
                        });
                        popup.setModal(true);
                        getUI().addWindow(popup);
                    }
                });
                                
                return layout;
            }             
        };
        
        return field;
    }
    
    
    protected Field<String> makePasswordField(Field<String> field)
    {
        field = new FieldWrapper<String>(field) {
            private PasswordField passwordField;
            @Override
            protected Component initContent()
            {
                final HorizontalLayout layout = new HorizontalLayout();
                layout.setSpacing(true);
                
                ((TextField)innerField).setBuffered(false);
                
                // create and show password field by default
                passwordField = new PasswordField();
                passwordField.setNullRepresentation("");
                passwordField.setBuffered(false);
                passwordField.setWidth(innerField.getWidth(), innerField.getWidthUnits());
                passwordField.setPropertyDataSource(innerField.getPropertyDataSource());
                layout.addComponent(passwordField);
                layout.setComponentAlignment(passwordField, Alignment.MIDDLE_LEFT);
                
                // show/hide button
                final Button showBtn = new Button(FontAwesome.EYE);
                showBtn.addStyleName(STYLE_QUIET);
                showBtn.setDescription("Show Password");
                showBtn.setData(false);
                layout.addComponent(showBtn);
                layout.setComponentAlignment(showBtn, Alignment.MIDDLE_LEFT);
                showBtn.addClickListener(new ClickListener() {
                    @Override
                    public void buttonClick(ClickEvent event)
                    {
                        boolean checked = !(boolean)showBtn.getData();
                        showBtn.setData(checked);
                        
                        if (checked)
                        {
                            layout.replaceComponent(passwordField, innerField);
                            showBtn.setIcon(FontAwesome.EYE_SLASH);
                        }
                        else
                        {
                            layout.replaceComponent(innerField, passwordField);
                            showBtn.setIcon(FontAwesome.EYE);
                        }
                    }
                    
                });
                                
                return layout;
            }             
        };
        
        return field;
    }
    
    
    protected ComponentContainer buildSubForm(final String propId, final ComplexProperty prop)
    {
        Class<?> beanType = prop.getBeanType();
        MyBeanItem<Object> childBeanItem = prop.getValue();
        
        // generate custom form for this bean type
        IModuleConfigForm subform;
        if (childBeanItem != null)
            subform = AdminUIModule.getInstance().generateForm(childBeanItem.getBean().getClass());
        else
            subform = AdminUIModule.getInstance().generateForm(beanType);
        subform.build(propId, prop, true);
        subform.setParentForm(this);
        
        // add change button if property is changeable module or object config
        if (ModuleConfig.class.isAssignableFrom(beanType))
        {
            addChangeModuleButton(subform, propId, prop, beanType);
        }
        else
        {
            // add change button if property can have multiple types
            Map<String, Class<?>> possibleTypes = getPossibleTypes(propId, prop);
            if (childBeanItem == null || !(possibleTypes == null || possibleTypes.isEmpty()))
                addChangeObjectButton(subform, propId, prop, possibleTypes);
        }
        
        
        if (childBeanItem != null)
            allForms.add(subform);
        
        return subform;
    }
    
    
    protected void addChangeModuleButton(final ComponentContainer parentForm, final String propId, final ComplexProperty prop, final Class<?> objectType)
    {
        final Button chgButton = new Button();
        //chgButton.addStyleName(STYLE_QUIET);
        chgButton.addStyleName(STYLE_SMALL);
        chgButton.addStyleName(STYLE_SECTION_BUTTONS);
        chgButton.setIcon(EDIT_ICON);
        if (prop.getValue() == null)
            chgButton.setCaption("Add");
        else
            chgButton.setCaption("Modify");
        
        chgButton.addClickListener(new ClickListener() {
            @Override
            public void buttonClick(ClickEvent event)
            {
                Collection<IModuleProvider> moduleTypes = getPossibleModuleTypes(propId, objectType);
                
                // show popup to select among available module types
                ModuleTypeSelectionPopup popup = new ModuleTypeSelectionPopup(moduleTypes, new ModuleTypeSelectionWithClearCallback() {
                    @Override
                    public void onSelected(ModuleConfig config)
                    {
                        config.id = null;
                        config.name = null;
                        
                        try
                        {
                            updateSubForm(chgButton, config, propId, prop);
                        }
                        catch (Exception e)
                        {
                            DisplayUtils.showErrorPopup(CHANGE_OBJECT_ERROR + propId, e);
                        }
                    }

                    @Override
                    public void onClearSelection()
                    {
                        updateSubForm(chgButton, null, propId, prop);
                    }
                });                    
                    
                popup.setModal(true);
                getUI().addWindow(popup);
            }
        });
        
        chgButton.setData(parentForm);
        ((VerticalLayout)parentForm).addComponent(chgButton, 0);
    }
    
    
    protected void addChangeObjectButton(final ComponentContainer parentForm, final String propId, final ComplexProperty prop, final Map<String, Class<?>> typeList)
    {
        final Button chgButton = new Button();
        //chgButton.addStyleName(STYLE_QUIET);
        chgButton.addStyleName(STYLE_SMALL);
        chgButton.addStyleName(STYLE_SECTION_BUTTONS);
        chgButton.setIcon(EDIT_ICON);
        if (prop.getValue() == null)
            chgButton.setCaption("Add");
        else
            chgButton.setCaption("Modify");
                
        // show popup to select among available module types
        final ObjectTypeSelectionWithClearCallback callback = new ObjectTypeSelectionWithClearCallback() {
            @Override
            public void onSelected(Class<?> objectType)
            {
                try
                {
                    updateSubForm(chgButton, objectType.newInstance(), propId, prop);
                }
                catch (Exception e)
                {
                    DisplayUtils.showErrorPopup(CHANGE_OBJECT_ERROR + propId, e);
                }
            }

            @Override
            public void onClearSelection()
            {
                updateSubForm(chgButton, null, propId, prop);
            }
        };
        
        // if choice is limited to a single possibility
        if (typeList.size() <= 1)
        {
            if (prop.getValue() != null)
            {
                // don't display remove button if value is required
                if (prop.isRequired())
                    return;
                chgButton.setCaption("Remove");
            }   
            
            chgButton.addClickListener(new ClickListener() {
                @Override
                public void buttonClick(ClickEvent event)
                {
                    if (prop.getValue() == null)
                    {
                        // if empty list, we use the declared type
                        if (typeList == null || typeList.isEmpty())
                            callback.onSelected(prop.getBeanType());
                        
                        // if single item list,use the only possibility
                        else if (typeList.size() == 1)
                        {
                            Class<?> firstType = typeList.values().iterator().next();
                            callback.onSelected(firstType);
                        }
                    }
                    else
                        callback.onClearSelection();
                }
            });
        }
        else
        {
            chgButton.addClickListener(new ClickListener() {
                @Override
                public void buttonClick(ClickEvent event)
                {
                    // we popup the list so the user can select what he wants
                    String title = "Please select the desired option";
                    ObjectTypeSelectionPopup popup = new ObjectTypeSelectionPopup(title, typeList, callback);
                    popup.setModal(true);
                    getUI().addWindow(popup);
                }
            });
        }        
        
        chgButton.setData(parentForm);
        ((VerticalLayout)parentForm).addComponent(chgButton, 0);
    }
    
    
    protected void updateSubForm(final Button chgButton, final Object newBean, final String propId, final ComplexProperty prop)
    {
        Component oldForm = (Component)chgButton.getData();
        
        // generate new form (will be empty if bean is null)
        MyBeanItem<Object> newItem = null;
        if (newBean != null)
            newItem = new MyBeanItem<>(newBean, propId + ".");
        prop.setValue(newItem);                        
        ComponentContainer newForm = buildSubForm(propId, prop);
        newForm.setCaption(null);
        
        // replace old form in UI
        if (oldForm != null)
        {
<<<<<<< HEAD
            allForms.remove(oldForm);                        
            ((ComponentContainer)oldForm.getParent()).replaceComponent(oldForm, newForm);
        }
    }
    
    
    protected void buildListComponent(final String propId, final ContainerProperty prop, final FieldGroup fieldGroup)
    {
        // skip SensorSystem members since they are already shown in the tree
        Class<?> eltType = prop.getValue().getBeanType();
        if (eltType == SensorMember.class || eltType == ProcessMember.class)
            return;
        
        // use simple list for string lists
        if (!(prop instanceof MapProperty) && BeanUtils.isSimpleType(eltType))
        {
            Component list = buildSimpleList((String)propId, prop, eltType);
            if (list == null)
                return;
            fieldGroup.bind((Field<?>)list, propId);
            listBoxes.add((Field<?>)list);
        }
        
        // use multi column table if collection contains only simple elements
        else if (BeanUtils.isSimpleType(eltType) || prop.getFieldType() == Type.TABLE)
        {
            Component table = buildTable((String)propId, prop, eltType);
            if (table == null)
                return;
            subForms.add(table);
        }
        
        // else use tab sheet
        else
        {
            Component subform = buildTabs(propId, prop, fieldGroup);
            if (subform == null)
                return;
            subForms.add(subform);
        }
    }
    
    
    protected Component buildSimpleList(final String propId, final ContainerProperty prop, final Class<?> eltType)
    {
        String label = prop.getLabel();
        if (label == null)
            label = DisplayUtils.getPrettyName((String)propId);
        
        final MyBeanItemContainer<Object> container = prop.getValue();
        final ListSelect listBox = new ListSelect(label, container);
        listBox.setValue(container);
        listBox.setItemCaptionMode(ItemCaptionMode.ITEM);
        listBox.setImmediate(true);
        listBox.setBuffered(true);
        listBox.setNullSelectionAllowed(false);
        listBox.setDescription(prop.getDescription());
        listBox.setWidth(250, Unit.PIXELS);
        listBox.setRows(Math.max(2, Math.min(5, container.size())));
        
        FieldWrapper<Object> field = new FieldWrapper<Object>(listBox) {
            @Override
            protected Component initContent()
            {
                HorizontalLayout layout = new HorizontalLayout();
                layout.setSpacing(true);
                
                // inner field
                layout.addComponent(innerField);
                layout.setComponentAlignment(innerField, Alignment.MIDDLE_LEFT);
                
                VerticalLayout buttons = new VerticalLayout();
                buttons.setMargin(false);
                buttons.setSpacing(false);
                layout.addComponent(buttons);
                
                // add button
                Button addBtn = new Button(ADD_ICON);
                addBtn.addStyleName(STYLE_QUIET);
                addBtn.addStyleName(STYLE_SMALL);
                buttons.addComponent(addBtn);
                addBtn.addClickListener(new ClickListener() {
                    @Override
                    public void buttonClick(ClickEvent event)
                    {
                        List<Object> valueList = GenericConfigForm.this.getPossibleValues(propId);
                        
                        // create callback to add new value
                        ValueCallback callback = new ValueCallback() {
                            @Override
                            public void newValue(Object value)
                            {
                                container.addBean(value);
                                // grow list size with max at 5
                                listBox.setRows(Math.max(2, Math.min(5, container.size())));
                            }
                        };
                
                        Window popup;
                        if (Enum.class.isAssignableFrom(eltType))
                            popup = new ValueEnumPopup(500, callback, ((Class<Enum<?>>)eltType).getEnumConstants());
                        else
                            popup = new ValueEntryPopup(500, callback, valueList);
                                    
                        popup.setModal(true);
                        getUI().addWindow(popup);
                    }
                });
                
                // remove button
                Button delBtn = new Button(DEL_ICON);
                delBtn.addStyleName(STYLE_QUIET);
                delBtn.addStyleName(STYLE_SMALL);
                buttons.addComponent(delBtn);
                delBtn.addClickListener(new ClickListener() {
                    @Override
                    public void buttonClick(ClickEvent event)
                    {
                        Object itemId = listBox.getValue();
                        container.removeItem(itemId);
                    }
                });
                                
                return layout;
            }
            
            @Override
            public void commit() throws SourceException, InvalidValueException
            {
                // override commit here because the ListSelect setValue() method
                // only sets the index of the selected item, and not the list content
                prop.setValue(container);
            }             
        };
        
        return field;
    }
    
    
    protected Component buildTable(final String propId, final ContainerProperty prop, final Class<?> eltType)
    {
        final MyBeanItemContainer<Object> container = prop.getValue();
        final Table table = new Table();
        table.setSizeFull();
        table.setSelectable(true);
        table.setNullSelectionAllowed(false);
        table.setImmediate(true);
        table.setColumnReorderingAllowed(false);
        table.setContainerDataSource(container);
        
        FieldWrapper<Object> wrapper = new FieldWrapper<Object>(table) {
            @Override
            protected Component initContent()
            {
                HorizontalLayout layout = new HorizontalLayout();
                layout.setSpacing(true);
                
                // inner field
                layout.addComponent(innerField);
                layout.setComponentAlignment(innerField, Alignment.MIDDLE_LEFT);
                
                VerticalLayout buttons = new VerticalLayout();
                layout.addComponent(buttons);
                
                // add button
                Button addBtn = new Button(ADD_ICON);
                addBtn.addStyleName(STYLE_QUIET);
                addBtn.addStyleName(STYLE_SMALL);
                buttons.addComponent(addBtn);
                addBtn.addClickListener(new ClickListener() {
                    @Override
                    public void buttonClick(ClickEvent event)
                    {
                        try
                        {
                            Map<String, Class<?>> typeList = GenericConfigForm.this.getPossibleTypes(propId, prop);
                            
                            // create callback to add table item
                            ObjectTypeSelectionCallback callback = new ObjectTypeSelectionCallback() {
                                @Override
                                public void onSelected(Class<?> objectType)
                                {
                                    try
                                    {
                                        // add new item to container
                                        container.addBean(objectType.newInstance(), propId + PROP_SEP);
                                    }
                                    catch (Exception e)
                                    {
                                        DisplayUtils.showErrorPopup(ADD_ITEM_ERROR + propId, e);
                                    }
                                }
                            };
                            
                            if (typeList == null || typeList.isEmpty())
                            {
                                // we use the declared type
                                callback.onSelected(container.getBeanType());
                            }
                            else if (typeList.size() == 1)
                            {
                                // we automatically use the only type in the list
                                Class<?> firstType = typeList.values().iterator().next();
                                callback.onSelected(firstType);
                            }
                            else
                            {
                                // we popup the list so the user can select what he wants
                                String title = "Please select the desired option";
                                ObjectTypeSelectionPopup popup = new ObjectTypeSelectionPopup(title, typeList, callback);
                                popup.setModal(true);
                                getUI().addWindow(popup);
                            }
                        }
                        catch (Exception e)
                        {
                            DisplayUtils.showErrorPopup(ADD_ITEM_ERROR + propId, e);
                        }
                    }
                });
                
                // remove button
                Button delBtn = new Button(DEL_ICON);
                delBtn.addStyleName(STYLE_QUIET);
                delBtn.addStyleName(STYLE_SMALL);
                buttons.addComponent(delBtn);
                delBtn.addClickListener(new ClickListener() {
                    @Override
                    public void buttonClick(ClickEvent event)
                    {
                        Object itemId = table.getValue();
                        container.removeItem(itemId);
                    }
                });
                                
                return layout;
            }
            
            @Override
            public void commit()
            {
                // override commit here because the ListSelect setValue() method
                // only sets the index of the selected item, and not the list content
                prop.setValue(container);
            }             
        };
        
        // set title and popup
        String title = prop.getLabel();
        if (title == null)
            title = DisplayUtils.getPrettyName((String)propId);                
        wrapper.setCaption(title);
        wrapper.setDescription(prop.getDescription());
        
        return wrapper;
    }
    
    
    protected Component buildTabs(final String propId, final ContainerProperty prop, final FieldGroup fieldGroup)
    {
        GridLayout layout = new GridLayout();
        layout.setWidth(100.0f, Unit.PERCENTAGE);
        
        // set title and popup
        String title = prop.getLabel();
        if (title == null)
            title = DisplayUtils.getPrettyName((String)propId);                
        layout.setCaption(title);
        layout.setDescription(prop.getDescription());
        
        // create one tab per item in container
        final MyBeanItemContainer<Object> container = prop.getValue();
        final TabSheet tabs = new TabSheet();
        tabs.setSizeFull();
        int tabIndex = 0;
        for (Object itemId: container.getItemIds())
        {
            MyBeanItem<Object> childBeanItem = container.getItem(itemId);
            addTab(tabs, itemId, childBeanItem, tabIndex++);
        }
        
        // add fake tab with icon to add new items
        tabs.addTab(new VerticalLayout(), "", UIConstants.ADD_ICON);
        
        // also add empty tab so click on the '+' tab can be detected with tab changed events
        tabs.addTab(new VerticalLayout(), "").setStyleName("empty-tab");
        
        // initial selection
        if (tabs.getComponentCount() > 2)
            tabs.setSelectedTab(0); // select first item
        else
            tabs.setSelectedTab(1); // select empty tab
        
        // catch close event to delete item
        tabs.setCloseHandler(new CloseHandler() {
            private static final long serialVersionUID = 1L;
            @Override
            public void onTabClose(TabSheet tabsheet, Component tabContent)
            {
                final Tab tab = tabs.getTab(tabContent);
                
                final ConfirmDialog popup = new ConfirmDialog("Are you sure you want to delete " + tab.getCaption() + "?</br>All settings will be lost.");
                popup.addCloseListener(new CloseListener() {
                    private static final long serialVersionUID = 1L;
                    @Override
                    public void windowClose(CloseEvent e)
                    {
                        if (popup.isConfirmed())
                        {                    
                            // retrieve id of item shown on tab
                            AbstractComponent tabContent = (AbstractComponent)tab.getComponent();
                            Object itemId = tabContent.getData();
                            
                            // remove from UI
                            int deletedTabPos = tabs.getTabPosition(tab);
                            tabJustRemoved = true;
                            tabs.removeTab(tab);
                            if (deletedTabPos > 0)
                                tabs.setSelectedTab(deletedTabPos-1);
                            else if (tabs.getComponentCount() > 2)
                                tabs.setSelectedTab(deletedTabPos);
                            else
                                tabs.setSelectedTab(1); // select empty tab
                                                        
                            // remove from container
                            container.removeItem(itemId);
                        }
                    }                        
                });
                
                popup.setModal(true);
                getUI().addWindow(popup);
            }
        });
        
        // catch select event on '+' tab to add new item
        tabs.addSelectedTabChangeListener(new SelectedTabChangeListener() {
            @Override
            public void selectedTabChange(SelectedTabChangeEvent event)
            {
                Component selectedTab = event.getTabSheet().getSelectedTab();
                final Tab tab = tabs.getTab(selectedTab);
                final int selectedTabPos = tabs.getTabPosition(tab);
                                
                // case of + tab to add new item
                if (tab.getIcon() != null && !tabJustRemoved)
                {
                    // select something in case add is canceled
                    if (tabs.getComponentCount() > 2)
                        tabs.setSelectedTab(selectedTabPos-1); // select last item
                    else
                        tabs.setSelectedTab(selectedTabPos+1); // select empty tab
                    
                    try
                    {
                        Map<String, Class<?>> typeList = GenericConfigForm.this.getPossibleTypes(propId, prop);
                        
                        // create callback to add table item
                        ObjectTypeSelectionCallback callback = new ObjectTypeSelectionCallback() {
                            @Override
                            public void onSelected(Class<?> objectType)
                            {
                                try
                                {
                                    // add new item to container
                                    MyBeanItem<Object> childBeanItem = container.addBean(objectType.newInstance(), propId + PROP_SEP);                                                                        
                                    Tab newTab = addTab(tabs, container.lastItemId(), childBeanItem, selectedTabPos);
                                    tabs.setSelectedTab(newTab);
                                }
                                catch (Exception e)
                                {
                                    DisplayUtils.showErrorPopup(ADD_ITEM_ERROR + propId, e);
                                }
                            }
                        };
                        
                        if (typeList == null || typeList.isEmpty())
                        {
                            // we use the declared type
                            callback.onSelected(container.getBeanType());
                        }
                        else if (typeList.size() == 1)
                        {
                            // we automatically use the only type in the list
                            Class<?> firstType = typeList.values().iterator().next();
                            callback.onSelected(firstType);
                        }
                        else
                        {
                            // we popup the list so the user can select what he wants
                            String title = "Please select the desired option";
                            ObjectTypeSelectionPopup popup = new ObjectTypeSelectionPopup(title, typeList, callback);
                            popup.setModal(true);
                            getUI().addWindow(popup);
                        }
                    }
                    catch (Exception e)
                    {
                        DisplayUtils.showErrorPopup(ADD_ITEM_ERROR + propId, e);
                    }
                }
                
                // reset flag to allow adding
                tabJustRemoved = false;
            }
        });
        
        // also register commit handler
        fieldGroup.addCommitHandler(new CommitHandler() {
            private static final long serialVersionUID = 1L;
            @Override
            public void preCommit(CommitEvent commitEvent)
            {                               
            }

            @Override
            public void postCommit(CommitEvent commitEvent)
            {
                // make sure new items are transfered to model
                prop.setValue(prop.getValue());
            }
        });
        
        layout.addComponent(tabs);
        return layout;
    }
    
    
    protected Tab addTab(TabSheet tabs, final Object itemId, final MyBeanItem<?> beanItem, final int tabIndex)
    {
        // generate subform
        IModuleConfigForm subform = AdminUIModule.getInstance().generateForm(beanItem.getBean().getClass());
        subform.build(null, null, beanItem, true);
        subform.setParentForm(this);
        subform.setMargin(new MarginInfo(false, false, true, false));
        allForms.add(subform);
        
        // create tab
        String caption = getTabCaption(itemId, beanItem, tabIndex);
        final Tab tab = tabs.addTab(subform, caption, null, tabIndex);
        tab.setClosable(true);
        
        // store item id so we can map the tab with the corresponding bean item
        ((AbstractComponent)subform).setData(itemId);
        
        return tab;
    }
    
    
    protected String getTabCaption(Object itemId, MyBeanItem<?> beanItem, int tabIndex)
    {
        if (itemId instanceof String)
            return (String)itemId;
        
        String beanItemId = beanItem.getItemId();
        if (beanItemId != null)
            return beanItemId;
        
        return "Item #" + (tabIndex+1);
    }
    
    
    @Override
    public void commit() throws CommitException
    {
        fieldGroup.commit();        
        for (IModuleConfigForm form: allForms)
            form.commit();
    }
    
    
    @Override
    public List<Component> getSubForms()
    {
        return subForms;
    }
    
    
    @Override
    public Collection<IModuleProvider> getPossibleModuleTypes(String propId, Class<?> configType)
    {
        final ModuleRegistry registry = SensorHub.getInstance().getModuleRegistry();
        final Collection<IModuleProvider> providers = new ArrayList<>();
        for (IModuleProvider provider: registry.getInstalledModuleTypes())
        {
            Class<?> configClass = provider.getModuleConfigClass();
            if (configType.isAssignableFrom(configClass))
                providers.add(provider);                
        }
        
        return providers;
    }


    @Override
    public Map<String, Class<?>> getPossibleTypes(String propId, BaseProperty<?> prop)
    {
        return Collections.emptyMap();
    }
    
    
    @Override
    public List<Object> getPossibleValues(String propId)
    {
        return Collections.emptyList();
    }
    
    
    @Override
    public IModuleConfigForm getParentForm()
    {
        return this.parentForm;
    }


    @Override
    public void setParentForm(IModuleConfigForm parentForm)
    {
        this.parentForm = parentForm;        
=======
            field.setWidth(150, Unit.PIXELS);
            
            // allow for more digits
            ((TextField)field).setConverter(new StringToDoubleConverter() {
                @Override
                protected NumberFormat getFormat(Locale locale)
                {
                    NumberFormat f = NumberFormat.getInstance(locale);
                    f.setMaximumFractionDigits(16);
                    return f;
                }                
            });
        }
        else if (Enum.class.isAssignableFrom(propType))
        {
            ((ListSelect)field).setRows(3);
            field.setWidth(200, Unit.PIXELS);
        }
        
        if (field instanceof TextField)
        {
            ((TextField)field).setImmediate(true);
            ((TextField)field).setNullSettingAllowed(true);
            ((TextField)field).setNullRepresentation("");
        }
        
        else if (field instanceof DateField)
        {
            ((DateField) field).setTimeZone(TimeZone.getTimeZone("UTC"));
            ((DateField) field).setResolution(Resolution.SECOND);
        }
        
        // special fields
        if (prop instanceof BaseProperty)
        {
            BaseProperty<?> advProp = (BaseProperty<?>)prop;
            Type fieldType = advProp.getFieldType();
            if (fieldType != null)
            {
                switch (fieldType)
                {
                    case MODULE_ID:
                        @SuppressWarnings("rawtypes")
                        Class<? extends IModule> moduleClass = advProp.getModuleType();
                        if (moduleClass == null)
                            moduleClass = IModule.class;
                        field = makeModuleSelectField((Field<Object>)field, moduleClass);
                        break;
                        
                    case REMOTE_ADDRESS:
                        NetworkType addressType = advProp.getAddressType();
                        if (addressType == null)
                            addressType = NetworkType.IP;
                        field = makeAddressSelectField((Field<Object>)field, addressType);                        
                        break;
                        
                    case PASSWORD:
                        field = makePasswordField((TextField)field);
                        break;
                        
                    default:
                }
            }
            
            // required
            if (advProp.isRequired())
            {
                if (propType.equals(String.class))
                    field.addValidator(new StringLengthValidator(MSG_REQUIRED_FIELD, 1, Integer.MAX_VALUE, false));
                else if (propType.equals(int.class) || propType.equals(Integer.class))
                    field.addValidator(new IntegerRangeValidator(MSG_REQUIRED_FIELD, Integer.MIN_VALUE, Integer.MAX_VALUE));
            }
                
            // valid range
            ValueRange range = advProp.getValueRange();
            if (range != null)
            {
                String msg = String.format("Value should be within [%d - %d] range", range.min(), range.max());
                field.addValidator(new IntegerRangeValidator(msg, range.min(), range.max()));
            }
        }
        
        return field;
    }
    
    
    @SuppressWarnings("rawtypes")
    protected Field<Object> makeModuleSelectField(Field<Object> field, final Class<?> moduleType)
    {
        return new FieldWrapper<Object>(field) {
            @Override
            protected Component initContent()
            {
                HorizontalLayout layout = new HorizontalLayout();
                layout.setSpacing(true);
                
                // inner field
                innerField.setReadOnly(true);
                layout.addComponent(innerField);
                layout.setComponentAlignment(innerField, Alignment.MIDDLE_LEFT);
                final Field<Object> wrapper = this;
                
                // select module button
                Button selectBtn = new Button(FontAwesome.SEARCH);
                selectBtn.setDescription("Lookup Module");
                selectBtn.addStyleName(STYLE_QUIET);
                layout.addComponent(selectBtn);
                layout.setComponentAlignment(selectBtn, Alignment.MIDDLE_LEFT);
                selectBtn.addClickListener(new ClickListener() {
                    @Override
                    public void buttonClick(ClickEvent event)
                    {
                        // show popup to select among available module types
                        ModuleInstanceSelectionPopup popup = new ModuleInstanceSelectionPopup(moduleType, new ModuleInstanceSelectionCallback() {
                            @Override
                            public void onSelected(IModule module)
                            {
                                innerField.setReadOnly(false);
                                wrapper.setValue(module.getLocalID());
                                innerField.setReadOnly(true);
                            }
                        });
                        popup.setModal(true);
                        getUI().addWindow(popup);
                    }
                });
                                
                return layout;
            }             
        };
    }
    
    
    protected Field<Object> makeAddressSelectField(Field<Object> field, final NetworkType addressType)
    {
        return new FieldWrapper<Object>(field) {
            @Override
            protected Component initContent()
            {
                HorizontalLayout layout = new HorizontalLayout();
                layout.setSpacing(true);
                
                // inner field
                layout.addComponent(innerField);
                layout.setComponentAlignment(innerField, Alignment.MIDDLE_LEFT);
                final Field<Object> wrapper = this;
                
                // select module button
                Button selectBtn = new Button(FontAwesome.SEARCH);
                selectBtn.setDescription("Lookup Address");
                selectBtn.addStyleName(STYLE_QUIET);
                layout.addComponent(selectBtn);
                layout.setComponentAlignment(selectBtn, Alignment.MIDDLE_LEFT);
                selectBtn.addClickListener(new ClickListener() {
                    @Override
                    public void buttonClick(ClickEvent event)
                    {
                        // error if no networks are available
                        boolean netAvailable = false;
                        Collection<ICommNetwork<?>> networks = getParentHub().getNetworkManager().getLoadedModules(addressType);
                        for (ICommNetwork<?> network: networks)
                        {
                            if (network.isStarted())
                            {
                                netAvailable = true;
                                break;
                            }
                        }
                        if (!netAvailable)
                        {
                            DisplayUtils.showErrorPopup("No network scanner available for " + addressType + " address lookup", null);
                            return;
                        }
                        
                        // show popup to select among available module types
                        NetworkAddressSelectionPopup popup = new NetworkAddressSelectionPopup(addressType, new AddressSelectionCallback() {
                            @Override
                            public void onSelected(String address)
                            {
                                innerField.setReadOnly(false);
                                wrapper.setValue(address);
                                innerField.setReadOnly(true);                                
                            }
                        });
                        popup.setModal(true);
                        getUI().addWindow(popup);
                    }
                });
                                
                return layout;
            }             
        };
    }
    
    
    protected Field<String> makePasswordField(Field<String> field)
    {
        return new FieldWrapper<String>(field) {
            private PasswordField passwordField;
            @Override
            protected Component initContent()
            {
                final HorizontalLayout layout = new HorizontalLayout();
                layout.setSpacing(true);
                
                ((TextField)innerField).setBuffered(false);
                
                // create and show password field by default
                passwordField = new PasswordField();
                passwordField.setNullRepresentation("");
                passwordField.setBuffered(false);
                passwordField.setWidth(innerField.getWidth(), innerField.getWidthUnits());
                passwordField.setPropertyDataSource(innerField.getPropertyDataSource());
                layout.addComponent(passwordField);
                layout.setComponentAlignment(passwordField, Alignment.MIDDLE_LEFT);
                
                // show/hide button
                final Button showBtn = new Button(FontAwesome.EYE);
                showBtn.addStyleName(STYLE_QUIET);
                showBtn.setDescription("Show Password");
                showBtn.setData(false);
                layout.addComponent(showBtn);
                layout.setComponentAlignment(showBtn, Alignment.MIDDLE_LEFT);
                showBtn.addClickListener(new ClickListener() {
                    @Override
                    public void buttonClick(ClickEvent event)
                    {
                        boolean checked = !(boolean)showBtn.getData();
                        showBtn.setData(checked);
                        
                        if (checked)
                        {
                            layout.replaceComponent(passwordField, innerField);
                            showBtn.setIcon(FontAwesome.EYE_SLASH);
                        }
                        else
                        {
                            layout.replaceComponent(innerField, passwordField);
                            showBtn.setIcon(FontAwesome.EYE);
                        }
                    }
                    
                });
                                
                return layout;
            }             
        };
    }
    
    
    protected ComponentContainer buildSubForm(final String propId, final ComplexProperty prop)
    {
        Class<?> beanType = prop.getBeanType();
        MyBeanItem<Object> childBeanItem = prop.getValue();
        
        // generate custom form for this bean type
        IModuleConfigForm subform;
        if (childBeanItem != null)
            subform = getParentModule().generateForm(childBeanItem.getBean().getClass());
        else
            subform = getParentModule().generateForm(beanType);
        subform.build(propId, prop, true);
        subform.setParentForm(this);
        
        // add change button if property is changeable module or object config
        if (ModuleConfig.class.isAssignableFrom(beanType))
        {
            addChangeModuleButton(subform, propId, prop, beanType);
        }
        else
        {
            // add change button if property can have multiple types
            Map<String, Class<?>> possibleTypes = getPossibleTypes(propId, prop);
            if (childBeanItem == null || !(possibleTypes == null || possibleTypes.isEmpty()))
                addChangeObjectButton(subform, propId, prop, possibleTypes);
        }
        
        
        if (childBeanItem != null)
            allForms.add(subform);
        
        return subform;
    }
    
    
    protected void addChangeModuleButton(final ComponentContainer parentForm, final String propId, final ComplexProperty prop, final Class<?> objectType)
    {
        final Button chgButton = new Button();
        //chgButton.addStyleName(STYLE_QUIET);
        chgButton.addStyleName(STYLE_SMALL);
        chgButton.addStyleName(STYLE_SECTION_BUTTONS);
        chgButton.setIcon(EDIT_ICON);
        if (prop.getValue() == null)
            chgButton.setCaption("Add");
        else
            chgButton.setCaption("Modify");
        
        chgButton.addClickListener(new ClickListener() {
            @Override
            public void buttonClick(ClickEvent event)
            {
                Collection<IModuleProvider> moduleTypes = getPossibleModuleTypes(propId, objectType);
                
                // show popup to select among available module types
                ModuleTypeSelectionPopup popup = new ModuleTypeSelectionPopup(moduleTypes, new ModuleTypeSelectionWithClearCallback() {
                    @Override
                    public void onSelected(ModuleConfig config)
                    {
                        config.id = null;
                        config.name = null;
                        
                        try
                        {
                            updateSubForm(chgButton, config, propId, prop);
                        }
                        catch (Exception e)
                        {
                            DisplayUtils.showErrorPopup(CHANGE_OBJECT_ERROR + propId, e);
                        }
                    }

                    @Override
                    public void onClearSelection()
                    {
                        updateSubForm(chgButton, null, propId, prop);
                    }
                });                    
                    
                popup.setModal(true);
                getUI().addWindow(popup);
            }
        });
        
        chgButton.setData(parentForm);
        ((VerticalLayout)parentForm).addComponent(chgButton, 0);
    }
    
    
    protected void addChangeObjectButton(final ComponentContainer parentForm, final String propId, final ComplexProperty prop, final Map<String, Class<?>> typeList)
    {
        final Button chgButton = new Button();
        //chgButton.addStyleName(STYLE_QUIET);
        chgButton.addStyleName(STYLE_SMALL);
        chgButton.addStyleName(STYLE_SECTION_BUTTONS);
        chgButton.setIcon(EDIT_ICON);
        if (prop.getValue() == null)
            chgButton.setCaption("Add");
        else
            chgButton.setCaption("Modify");
                
        // show popup to select among available module types
        final ObjectTypeSelectionWithClearCallback callback = new ObjectTypeSelectionWithClearCallback() {
            @Override
            public void onSelected(Class<?> objectType)
            {
                try
                {
                    updateSubForm(chgButton, objectType.newInstance(), propId, prop);
                }
                catch (Exception e)
                {
                    DisplayUtils.showErrorPopup(CHANGE_OBJECT_ERROR + propId, e);
                }
            }

            @Override
            public void onClearSelection()
            {
                updateSubForm(chgButton, null, propId, prop);
            }
        };
        
        // if choice is limited to a single possibility
        if (typeList.size() <= 1)
        {
            if (prop.getValue() != null)
            {
                // don't display remove button if value is required
                if (prop.isRequired())
                    return;
                chgButton.setCaption("Remove");
            }   
            
            chgButton.addClickListener(new ClickListener() {
                @Override
                public void buttonClick(ClickEvent event)
                {
                    if (prop.getValue() == null)
                    {
                        // if empty list, we use the declared type
                        if (typeList == null || typeList.isEmpty())
                            callback.onSelected(prop.getBeanType());
                        
                        // if single item list,use the only possibility
                        else if (typeList.size() == 1)
                        {
                            Class<?> firstType = typeList.values().iterator().next();
                            callback.onSelected(firstType);
                        }
                    }
                    else
                        callback.onClearSelection();
                }
            });
        }
        else
        {
            chgButton.addClickListener(new ClickListener() {
                @Override
                public void buttonClick(ClickEvent event)
                {
                    // we popup the list so the user can select what he wants
                    ObjectTypeSelectionPopup popup = new ObjectTypeSelectionPopup(OPTION_SELECT_MSG, typeList, callback);
                    popup.setModal(true);
                    getUI().addWindow(popup);
                }
            });
        }        
        
        chgButton.setData(parentForm);
        ((VerticalLayout)parentForm).addComponent(chgButton, 0);
    }
    
    
    protected void updateSubForm(final Button chgButton, final Object newBean, final String propId, final ComplexProperty prop)
    {
        Component oldForm = (Component)chgButton.getData();
        
        // generate new form (will be empty if bean is null)
        MyBeanItem<Object> newItem = null;
        if (newBean != null)
            newItem = new MyBeanItem<>(newBean, propId + ".");
        prop.setValue(newItem);                        
        ComponentContainer newForm = buildSubForm(propId, prop);
        newForm.setCaption(null);
        
        // replace old form in UI
        if (oldForm != null)
        {
            allForms.remove(oldForm);                        
            ((ComponentContainer)oldForm.getParent()).replaceComponent(oldForm, newForm);
        }
    }
    
    
    protected void buildListComponent(final String propId, final ContainerProperty prop, final FieldGroup fieldGroup)
    {
        // skip SensorSystem members since they are already shown in the tree
        Class<?> eltType = prop.getValue().getBeanType();
        if (eltType == SensorMember.class || eltType == ProcessMember.class)
            return;
        
        // use simple list for string lists
        if (!(prop instanceof MapProperty) && BeanUtils.isSimpleType(eltType))
        {
            Component list = buildSimpleList((String)propId, prop, eltType);
            if (list == null)
                return;
            fieldGroup.bind((Field<?>)list, propId);
            listBoxes.add((Field<?>)list);
        }
        
        // use multi column table if collection contains only simple elements
        else if (BeanUtils.isSimpleType(eltType) || prop.getFieldType() == Type.TABLE)
        {
            Component table = buildTable((String)propId, prop, eltType);
            if (table == null)
                return;
            subForms.add(table);
        }
        
        // else use tab sheet
        else
        {
            Component subform = buildTabs(propId, prop, fieldGroup);
            if (subform == null)
                return;
            subForms.add(subform);
        }
    }
    
    
    protected Component buildSimpleList(final String propId, final ContainerProperty prop, final Class<?> eltType)
    {
        String label = prop.getLabel();
        if (label == null)
            label = DisplayUtils.getPrettyName((String)propId);
        
        final MyBeanItemContainer<Object> container = prop.getValue();
        final ListSelect listBox = new ListSelect(label, container);
        listBox.setValue(container);
        listBox.setItemCaptionMode(ItemCaptionMode.ITEM);
        listBox.setImmediate(true);
        listBox.setBuffered(true);
        listBox.setNullSelectionAllowed(false);
        listBox.setDescription(prop.getDescription());
        listBox.setWidth(250, Unit.PIXELS);
        listBox.setRows(Math.max(2, Math.min(5, container.size())));
        
        return new FieldWrapper<Object>(listBox) {
            @Override
            protected Component initContent()
            {
                HorizontalLayout layout = new HorizontalLayout();
                layout.setSpacing(true);
                
                // inner field
                layout.addComponent(innerField);
                layout.setComponentAlignment(innerField, Alignment.MIDDLE_LEFT);
                
                VerticalLayout buttons = new VerticalLayout();
                layout.addComponent(buttons);
                
                // add button
                Button addBtn = new Button(ADD_ICON);
                addBtn.addStyleName(STYLE_QUIET);
                addBtn.addStyleName(STYLE_SMALL);
                buttons.addComponent(addBtn);
                addBtn.addClickListener(new ClickListener() {
                    @Override
                    public void buttonClick(ClickEvent event)
                    {
                        List<Object> valueList = GenericConfigForm.this.getPossibleValues(propId);
                        
                        // create callback to add new value
                        ValueCallback callback = new ValueCallback() {
                            @Override
                            public void newValue(Object value)
                            {
                                container.addBean(value);
                                // grow list size with max at 5
                                listBox.setRows(Math.max(2, Math.min(5, container.size())));
                            }
                        };
                
                        Window popup;
                        if (Enum.class.isAssignableFrom(eltType))
                            popup = new ValueEnumPopup(500, callback, ((Class<Enum<?>>)eltType).getEnumConstants());
                        else
                            popup = new ValueEntryPopup(500, callback, valueList);
                                    
                        popup.setModal(true);
                        getUI().addWindow(popup);
                    }
                });
                
                // remove button
                Button delBtn = new Button(DEL_ICON);
                delBtn.addStyleName(STYLE_QUIET);
                delBtn.addStyleName(STYLE_SMALL);
                buttons.addComponent(delBtn);
                delBtn.addClickListener(new ClickListener() {
                    @Override
                    public void buttonClick(ClickEvent event)
                    {
                        Object itemId = listBox.getValue();
                        container.removeItem(itemId);
                    }
                });
                                
                return layout;
            }
            
            @Override
            public void commit() throws SourceException, InvalidValueException
            {
                // override commit here because the ListSelect setValue() method
                // only sets the index of the selected item, and not the list content
                prop.setValue(container);
            }             
        };
    }
    
    
    protected Component buildTable(final String propId, final ContainerProperty prop, final Class<?> eltType)
    {
        final MyBeanItemContainer<Object> container = prop.getValue();
        final Table table = new Table();
        table.setSizeFull();
        table.setSelectable(true);
        table.setNullSelectionAllowed(false);
        table.setImmediate(true);
        table.setColumnReorderingAllowed(false);
        table.setContainerDataSource(container);
        
        FieldWrapper<Object> wrapper = new FieldWrapper<Object>(table) {
            @Override
            protected Component initContent()
            {
                HorizontalLayout layout = new HorizontalLayout();
                layout.setSpacing(true);
                
                // inner field
                layout.addComponent(innerField);
                layout.setComponentAlignment(innerField, Alignment.MIDDLE_LEFT);
                
                VerticalLayout buttons = new VerticalLayout();
                layout.addComponent(buttons);
                
                // add button
                Button addBtn = new Button(ADD_ICON);
                addBtn.addStyleName(STYLE_QUIET);
                addBtn.addStyleName(STYLE_SMALL);
                buttons.addComponent(addBtn);
                addBtn.addClickListener(new ClickListener() {
                    @Override
                    public void buttonClick(ClickEvent event)
                    {
                        try
                        {
                            Map<String, Class<?>> typeList = GenericConfigForm.this.getPossibleTypes(propId, prop);
                            
                            // create callback to add table item
                            ObjectTypeSelectionCallback callback = new ObjectTypeSelectionCallback() {
                                @Override
                                public void onSelected(Class<?> objectType)
                                {
                                    try
                                    {
                                        // add new item to container
                                        container.addBean(objectType.newInstance(), propId + PROP_SEP);
                                    }
                                    catch (Exception e)
                                    {
                                        DisplayUtils.showErrorPopup(ADD_ITEM_ERROR + propId, e);
                                    }
                                }
                            };
                            
                            if (typeList == null || typeList.isEmpty())
                            {
                                // we use the declared type
                                callback.onSelected(container.getBeanType());
                            }
                            else if (typeList.size() == 1)
                            {
                                // we automatically use the only type in the list
                                Class<?> firstType = typeList.values().iterator().next();
                                callback.onSelected(firstType);
                            }
                            else
                            {
                                // we popup the list so the user can select what he wants
                                ObjectTypeSelectionPopup popup = new ObjectTypeSelectionPopup(OPTION_SELECT_MSG, typeList, callback);
                                popup.setModal(true);
                                getUI().addWindow(popup);
                            }
                        }
                        catch (Exception e)
                        {
                            DisplayUtils.showErrorPopup(ADD_ITEM_ERROR + propId, e);
                        }
                    }
                });
                
                // remove button
                Button delBtn = new Button(DEL_ICON);
                delBtn.addStyleName(STYLE_QUIET);
                delBtn.addStyleName(STYLE_SMALL);
                buttons.addComponent(delBtn);
                delBtn.addClickListener(new ClickListener() {
                    @Override
                    public void buttonClick(ClickEvent event)
                    {
                        Object itemId = table.getValue();
                        container.removeItem(itemId);
                    }
                });
                                
                return layout;
            }
            
            @Override
            public void commit() throws SourceException, InvalidValueException
            {
                // override commit here because the ListSelect setValue() method
                // only sets the index of the selected item, and not the list content
                prop.setValue(container);
            }             
        };
        
        // set title and popup
        String title = prop.getLabel();
        if (title == null)
            title = DisplayUtils.getPrettyName((String)propId);                
        wrapper.setCaption(title);
        wrapper.setDescription(prop.getDescription());
        
        return wrapper;
    }
    
    
    protected Component buildTabs(final String propId, final ContainerProperty prop, final FieldGroup fieldGroup)
    {
        GridLayout layout = new GridLayout();
        layout.setWidth(100.0f, Unit.PERCENTAGE);
        
        // set title and popup
        String title = prop.getLabel();
        if (title == null)
            title = DisplayUtils.getPrettyName((String)propId);                
        layout.setCaption(title);
        layout.setDescription(prop.getDescription());
        
        // create one tab per item in container
        final MyBeanItemContainer<Object> container = prop.getValue();
        final TabSheet tabs = new TabSheet();
        tabs.setSizeFull();
        int tabIndex = 0;
        for (Object itemId: container.getItemIds())
        {
            MyBeanItem<Object> childBeanItem = container.getItem(itemId);
            addTab(tabs, itemId, childBeanItem, tabIndex++);
        }
        
        // add fake tab with icon to add new items
        tabs.addTab(new VerticalLayout(), "", UIConstants.ADD_ICON);
        
        // also add empty tab so click on the '+' tab can be detected with tab changed events
        tabs.addTab(new VerticalLayout(), "").setStyleName("empty-tab");
        
        // initial selection
        if (tabs.getComponentCount() > 2)
            tabs.setSelectedTab(0); // select first item
        else
            tabs.setSelectedTab(1); // select empty tab
        
        // catch close event to delete item
        tabs.setCloseHandler(new CloseHandler() {
            private static final long serialVersionUID = 1L;
            @Override
            public void onTabClose(TabSheet tabsheet, Component tabContent)
            {
                final Tab tab = tabs.getTab(tabContent);
                
                final ConfirmDialog popup = new ConfirmDialog("Are you sure you want to delete " + tab.getCaption() + "?</br>All settings will be lost.");
                popup.addCloseListener(new CloseListener() {
                    private static final long serialVersionUID = 1L;
                    @Override
                    public void windowClose(CloseEvent e)
                    {
                        if (popup.isConfirmed())
                        {                    
                            // retrieve id of item shown on tab
                            AbstractComponent tabContent = (AbstractComponent)tab.getComponent();
                            Object itemId = tabContent.getData();
                            
                            // remove from UI
                            int deletedTabPos = tabs.getTabPosition(tab);
                            tabJustRemoved = true;
                            tabs.removeTab(tab);
                            if (deletedTabPos > 0)
                                tabs.setSelectedTab(deletedTabPos-1);
                            else if (tabs.getComponentCount() > 2)
                                tabs.setSelectedTab(deletedTabPos);
                            else
                                tabs.setSelectedTab(1); // select empty tab
                                                        
                            // remove from container
                            container.removeItem(itemId);
                        }
                    }                        
                });
                
                popup.setModal(true);
                getUI().addWindow(popup);
            }
        });
        
        // catch select event on '+' tab to add new item
        tabs.addSelectedTabChangeListener(new SelectedTabChangeListener() {
            @Override
            public void selectedTabChange(SelectedTabChangeEvent event)
            {
                Component selectedTab = event.getTabSheet().getSelectedTab();
                final Tab tab = tabs.getTab(selectedTab);
                final int selectedTabPos = tabs.getTabPosition(tab);
                                
                // case of + tab to add new item
                if (tab.getIcon() != null && !tabJustRemoved)
                {
                    // select something in case add is canceled
                    if (tabs.getComponentCount() > 2)
                        tabs.setSelectedTab(selectedTabPos-1); // select last item
                    else
                        tabs.setSelectedTab(selectedTabPos+1); // select empty tab
                    
                    try
                    {
                        Map<String, Class<?>> typeList = GenericConfigForm.this.getPossibleTypes(propId, prop);
                        
                        // create callback to add table item
                        ObjectTypeSelectionCallback callback = new ObjectTypeSelectionCallback() {
                            @Override
                            public void onSelected(Class<?> objectType)
                            {
                                try
                                {
                                    // add new item to container
                                    MyBeanItem<Object> childBeanItem = container.addBean(objectType.newInstance(), propId + PROP_SEP);                                                                        
                                    Tab newTab = addTab(tabs, container.lastItemId(), childBeanItem, selectedTabPos);
                                    tabs.setSelectedTab(newTab);
                                }
                                catch (Exception e)
                                {
                                    DisplayUtils.showErrorPopup(ADD_ITEM_ERROR + propId, e);
                                }
                            }
                        };
                        
                        if (typeList == null || typeList.isEmpty())
                        {
                            // we use the declared type
                            callback.onSelected(container.getBeanType());
                        }
                        else if (typeList.size() == 1)
                        {
                            // we automatically use the only type in the list
                            Class<?> firstType = typeList.values().iterator().next();
                            callback.onSelected(firstType);
                        }
                        else
                        {
                            // we popup the list so the user can select what he wants
                            String title = "Please select the desired option";
                            ObjectTypeSelectionPopup popup = new ObjectTypeSelectionPopup(title, typeList, callback);
                            popup.setModal(true);
                            getUI().addWindow(popup);
                        }
                    }
                    catch (Exception e)
                    {
                        DisplayUtils.showErrorPopup(ADD_ITEM_ERROR + propId, e);
                    }
                }
                
                // reset flag to allow adding
                tabJustRemoved = false;
            }
        });
        
        // also register commit handler
        fieldGroup.addCommitHandler(new CommitHandler() {
            private static final long serialVersionUID = 1L;
            @Override
            public void preCommit(CommitEvent commitEvent) throws CommitException
            {
                // nothing to do
            }

            @Override
            public void postCommit(CommitEvent commitEvent) throws CommitException
            {
                // make sure new items are transfered to model
                prop.setValue(prop.getValue());
            }
        });
        
        layout.addComponent(tabs);
        return layout;
    }
    
    
    protected Tab addTab(TabSheet tabs, final Object itemId, final MyBeanItem<?> beanItem, final int tabIndex)
    {
        // generate subform
        IModuleConfigForm subform = getParentModule().generateForm(beanItem.getBean().getClass());
        subform.build(null, null, beanItem, true);
        subform.setParentForm(this);
        subform.setMargin(new MarginInfo(false, false, true, false));
        allForms.add(subform);
        
        // create tab
        String caption = getTabCaption(itemId, beanItem, tabIndex);
        final Tab tab = tabs.addTab(subform, caption, null, tabIndex);
        tab.setClosable(true);
        
        // store item id so we can map the tab with the corresponding bean item
        ((AbstractComponent)subform).setData(itemId);
        
        return tab;
    }
    
    
    protected String getTabCaption(Object itemId, MyBeanItem<?> beanItem, int tabIndex)
    {
        if (itemId instanceof String)
            return (String)itemId;
        
        String beanItemId = beanItem.getItemId();
        if (beanItemId != null)
            return beanItemId;
        
        return "Item #" + (tabIndex+1);
    }
    
    
    @Override
    public void commit() throws CommitException
    {
        fieldGroup.commit();        
        for (IModuleConfigForm form: allForms)
            form.commit();
    }
    
    
    @Override
    public List<Component> getSubForms()
    {
        return subForms;
    }
    
    
    @Override
    public Collection<IModuleProvider> getPossibleModuleTypes(String propId, Class<?> configType)
    {
        final ModuleRegistry registry = getParentHub().getModuleRegistry();
        final Collection<IModuleProvider> providers = new ArrayList<>();
        for (IModuleProvider provider: registry.getInstalledModuleTypes())
        {
            Class<?> configClass = provider.getModuleConfigClass();
            if (configType.isAssignableFrom(configClass))
                providers.add(provider);                
        }
        
        return providers;
    }


    @Override
    public Map<String, Class<?>> getPossibleTypes(String propId, BaseProperty<?> prop)
    {
        return Collections.emptyMap();
    }
    
    
    @Override
    public List<Object> getPossibleValues(String propId)
    {
        return Collections.emptyList();
    }
    
    
    @Override
    public IModuleConfigForm getParentForm()
    {
        return this.parentForm;
    }


    @Override
    public void setParentForm(IModuleConfigForm parentForm)
    {
        this.parentForm = parentForm;        
    }
    
    
    protected ISensorHub getParentHub()
    {
        return ((AdminUI)UI.getCurrent()).getParentHub();
    }
    
    
    protected AdminUIModule getParentModule()
    {
        return ((AdminUI)UI.getCurrent()).getParentModule();
    }
    
    
    protected Logger getLogger()
    {
        return ((AdminUI)UI.getCurrent()).getLogger();
>>>>>>> cf1cdd57
    }
}<|MERGE_RESOLUTION|>--- conflicted
+++ resolved
@@ -16,84 +16,6 @@
 
 import java.text.NumberFormat;
 import java.util.ArrayList;
-<<<<<<< HEAD
-import java.util.Collection;
-import java.util.Collections;
-import java.util.List;
-import java.util.Locale;
-import java.util.Map;
-import java.util.TimeZone;
-import org.sensorhub.api.comm.ICommNetwork;
-import org.sensorhub.api.comm.ICommNetwork.NetworkType;
-import org.sensorhub.api.config.DisplayInfo.FieldType.Type;
-import org.sensorhub.api.config.DisplayInfo.ValueRange;
-import org.sensorhub.api.module.IModule;
-import org.sensorhub.api.module.IModuleProvider;
-import org.sensorhub.api.module.ModuleConfig;
-import org.sensorhub.impl.SensorHub;
-import org.sensorhub.impl.module.ModuleRegistry;
-import org.sensorhub.impl.sensor.SensorSystemConfig.ProcessMember;
-import org.sensorhub.impl.sensor.SensorSystemConfig.SensorMember;
-import org.sensorhub.ui.ModuleInstanceSelectionPopup.ModuleInstanceSelectionCallback;
-import org.sensorhub.ui.ModuleTypeSelectionPopup.ModuleTypeSelectionWithClearCallback;
-import org.sensorhub.ui.NetworkAddressSelectionPopup.AddressSelectionCallback;
-import org.sensorhub.ui.ObjectTypeSelectionPopup.ObjectTypeSelectionCallback;
-import org.sensorhub.ui.ObjectTypeSelectionPopup.ObjectTypeSelectionWithClearCallback;
-import org.sensorhub.ui.ValueEntryPopup.ValueCallback;
-import org.sensorhub.ui.api.IModuleConfigForm;
-import org.sensorhub.ui.api.UIConstants;
-import org.sensorhub.ui.data.BaseProperty;
-import org.sensorhub.ui.data.BeanUtils;
-import org.sensorhub.ui.data.ComplexProperty;
-import org.sensorhub.ui.data.ContainerProperty;
-import org.sensorhub.ui.data.FieldProperty;
-import org.sensorhub.ui.data.MapProperty;
-import org.sensorhub.ui.data.MyBeanItem;
-import org.sensorhub.ui.data.MyBeanItemContainer;
-import com.vaadin.v7.data.Buffered.SourceException;
-import com.vaadin.v7.data.Property;
-import com.vaadin.v7.data.Validator.InvalidValueException;
-import com.vaadin.v7.data.fieldgroup.FieldGroup;
-import com.vaadin.v7.data.fieldgroup.FieldGroup.CommitEvent;
-import com.vaadin.v7.data.fieldgroup.FieldGroup.CommitException;
-import com.vaadin.v7.data.fieldgroup.FieldGroup.CommitHandler;
-import com.vaadin.v7.data.util.converter.StringToDoubleConverter;
-import com.vaadin.v7.data.util.converter.StringToFloatConverter;
-import com.vaadin.v7.data.validator.IntegerRangeValidator;
-import com.vaadin.v7.data.validator.StringLengthValidator;
-import com.vaadin.server.FontAwesome;
-import com.vaadin.shared.ui.MarginInfo;
-import com.vaadin.v7.shared.ui.datefield.Resolution;
-import com.vaadin.ui.AbstractComponent;
-import com.vaadin.v7.ui.AbstractField;
-import com.vaadin.v7.ui.AbstractSelect.ItemCaptionMode;
-import com.vaadin.ui.Alignment;
-import com.vaadin.ui.Button;
-import com.vaadin.ui.Button.ClickListener;
-import com.vaadin.v7.ui.CheckBox;
-import com.vaadin.ui.Component;
-import com.vaadin.ui.ComponentContainer;
-import com.vaadin.v7.ui.DateField;
-import com.vaadin.v7.ui.Field;
-import com.vaadin.ui.FormLayout;
-import com.vaadin.ui.GridLayout;
-import com.vaadin.ui.HorizontalLayout;
-import com.vaadin.ui.Label;
-import com.vaadin.v7.ui.ListSelect;
-import com.vaadin.v7.ui.PasswordField;
-import com.vaadin.ui.TabSheet;
-import com.vaadin.ui.TabSheet.CloseHandler;
-import com.vaadin.ui.TabSheet.SelectedTabChangeEvent;
-import com.vaadin.ui.TabSheet.SelectedTabChangeListener;
-import com.vaadin.ui.TabSheet.Tab;
-import com.vaadin.v7.ui.Table;
-import com.vaadin.ui.Window;
-import com.vaadin.ui.Window.CloseEvent;
-import com.vaadin.ui.Window.CloseListener;
-import com.vaadin.v7.ui.TextField;
-import com.vaadin.ui.VerticalLayout;
-import com.vaadin.ui.Button.ClickEvent;
-=======
 import java.util.Collection;
 import java.util.Collections;
 import java.util.List;
@@ -127,52 +49,51 @@
 import org.sensorhub.ui.data.MapProperty;
 import org.sensorhub.ui.data.MyBeanItem;
 import org.sensorhub.ui.data.MyBeanItemContainer;
+import com.vaadin.v7.data.Buffered.SourceException;
+import com.vaadin.v7.data.Property;
+import com.vaadin.v7.data.Validator.InvalidValueException;
+import com.vaadin.v7.data.fieldgroup.FieldGroup;
+import com.vaadin.v7.data.fieldgroup.FieldGroup.CommitEvent;
+import com.vaadin.v7.data.fieldgroup.FieldGroup.CommitException;
+import com.vaadin.v7.data.fieldgroup.FieldGroup.CommitHandler;
+import com.vaadin.v7.data.util.converter.StringToDoubleConverter;
+import com.vaadin.v7.data.util.converter.StringToFloatConverter;
+import com.vaadin.v7.data.validator.IntegerRangeValidator;
+import com.vaadin.v7.data.validator.StringLengthValidator;
 import org.slf4j.Logger;
-import com.vaadin.data.Buffered.SourceException;
-import com.vaadin.data.Property;
-import com.vaadin.data.Validator.InvalidValueException;
-import com.vaadin.data.fieldgroup.FieldGroup;
-import com.vaadin.data.fieldgroup.FieldGroup.CommitEvent;
-import com.vaadin.data.fieldgroup.FieldGroup.CommitException;
-import com.vaadin.data.fieldgroup.FieldGroup.CommitHandler;
-import com.vaadin.data.util.converter.StringToDoubleConverter;
-import com.vaadin.data.util.converter.StringToFloatConverter;
-import com.vaadin.data.validator.IntegerRangeValidator;
-import com.vaadin.data.validator.StringLengthValidator;
 import com.vaadin.server.FontAwesome;
 import com.vaadin.shared.ui.MarginInfo;
-import com.vaadin.shared.ui.datefield.Resolution;
+import com.vaadin.v7.shared.ui.datefield.Resolution;
 import com.vaadin.ui.AbstractComponent;
-import com.vaadin.ui.AbstractField;
-import com.vaadin.ui.AbstractSelect.ItemCaptionMode;
+import com.vaadin.v7.ui.AbstractField;
+import com.vaadin.v7.ui.AbstractSelect.ItemCaptionMode;
 import com.vaadin.ui.Alignment;
 import com.vaadin.ui.Button;
 import com.vaadin.ui.Button.ClickListener;
-import com.vaadin.ui.CheckBox;
+import com.vaadin.v7.ui.CheckBox;
 import com.vaadin.ui.Component;
 import com.vaadin.ui.ComponentContainer;
-import com.vaadin.ui.DateField;
-import com.vaadin.ui.Field;
+import com.vaadin.v7.ui.DateField;
+import com.vaadin.v7.ui.Field;
 import com.vaadin.ui.FormLayout;
 import com.vaadin.ui.GridLayout;
 import com.vaadin.ui.HorizontalLayout;
 import com.vaadin.ui.Label;
-import com.vaadin.ui.ListSelect;
-import com.vaadin.ui.PasswordField;
+import com.vaadin.v7.ui.ListSelect;
+import com.vaadin.v7.ui.PasswordField;
 import com.vaadin.ui.TabSheet;
 import com.vaadin.ui.TabSheet.CloseHandler;
 import com.vaadin.ui.TabSheet.SelectedTabChangeEvent;
 import com.vaadin.ui.TabSheet.SelectedTabChangeListener;
 import com.vaadin.ui.TabSheet.Tab;
-import com.vaadin.ui.Table;
+import com.vaadin.v7.ui.Table;
 import com.vaadin.ui.Window;
 import com.vaadin.ui.Window.CloseEvent;
 import com.vaadin.ui.Window.CloseListener;
-import com.vaadin.ui.TextField;
+import com.vaadin.v7.ui.TextField;
 import com.vaadin.ui.UI;
 import com.vaadin.ui.VerticalLayout;
 import com.vaadin.ui.Button.ClickEvent;
->>>>>>> cf1cdd57
 
 
 /**
@@ -187,10 +108,10 @@
 @SuppressWarnings("serial")
 public class GenericConfigForm extends VerticalLayout implements IModuleConfigForm, UIConstants
 {
-<<<<<<< HEAD
     private static final String FIELD_GEN_ERROR = "Cannot generate UI field for ";
     private static final String ADD_ITEM_ERROR = "Cannot add new item to ";
     private static final String CHANGE_OBJECT_ERROR = "Cannot change object type of ";
+    protected static final String OPTION_SELECT_MSG = "Please select the desired item";
     protected static final String MAIN_CONFIG = "General";
     
     protected transient List<Field<?>> labels = new ArrayList<>();
@@ -216,37 +137,6 @@
         build(title, prop.getDescription(), prop.getValue(), includeSubForms);
     }
     
-=======
-    private static final String FIELD_GEN_ERROR = "Cannot generate UI field for ";
-    private static final String ADD_ITEM_ERROR = "Cannot add new item to ";
-    private static final String CHANGE_OBJECT_ERROR = "Cannot change object type of ";
-    protected static final String OPTION_SELECT_MSG = "Please select the desired item";
-    protected static final String MAIN_CONFIG = "General";
-    
-    protected transient List<Field<?>> labels = new ArrayList<>();
-    protected transient List<Field<?>> textBoxes = new ArrayList<>();
-    protected transient List<Field<?>> listBoxes = new ArrayList<>();
-    protected transient List<Field<?>> numberBoxes = new ArrayList<>();
-    protected transient List<Field<?>> checkBoxes = new ArrayList<>();
-    protected transient List<Component> subForms = new ArrayList<>();
-    
-    protected transient List<IModuleConfigForm> allForms = new ArrayList<>();
-    protected transient FieldGroup fieldGroup;
-    protected transient boolean tabJustRemoved;
-    protected transient IModuleConfigForm parentForm;
-    
-    
-    @Override
-    public void build(String propId, ComplexProperty prop, boolean includeSubForms)
-    {
-        String title = prop.getLabel();
-        if (title == null)
-            title = DisplayUtils.getPrettyName(propId);
-        
-        build(title, prop.getDescription(), prop.getValue(), includeSubForms);
-    }
-    
->>>>>>> cf1cdd57
     
     @Override
     public void build(String title, String popupText, MyBeanItem<? extends Object> beanItem, boolean includeSubForms)
@@ -277,23 +167,6 @@
             
             for (Object propId: fieldGroup.getUnboundPropertyIds())
             {
-<<<<<<< HEAD
-                Property<?> prop = fieldGroup.getItemDataSource().getItemProperty(propId);
-                if (!isFieldVisible((String)propId))
-                    continue;
-                
-                // sub objects with multiplicity > 1
-                if (prop instanceof ContainerProperty)
-                    buildListComponent((String)propId, (ContainerProperty)prop, fieldGroup);
-                
-                // sub object
-                else if (prop instanceof ComplexProperty)
-                {
-                    Component subform = buildSubForm((String)propId, (ComplexProperty)prop);
-                    if (subform == null)
-                        continue;
-                    subForms.add(subform);
-=======
                 Property<?> prop = fieldGroup.getItemDataSource().getItemProperty(propId);
                 if (!isFieldVisible((String)propId))
                     continue;
@@ -361,59 +234,6 @@
                         checkBoxes.add(field);
                     else
                         subForms.add(field);
->>>>>>> cf1cdd57
-                }
-                
-                // scalar field
-                else
-                {
-                    Field<?> field = null;
-                    
-                    try
-                    {
-                        String label = null;
-                        if (prop instanceof FieldProperty)
-                            label = ((FieldProperty)prop).getLabel();
-                        if (label == null)
-                            label = DisplayUtils.getPrettyName((String)propId);
-                        
-                        String desc = null;
-                        if (prop instanceof FieldProperty)
-                            desc = ((FieldProperty)prop).getDescription();
-                        
-                        field = buildAndBindField(label, (String)propId, prop);
-                        if (field == null)
-                            continue;
-                        ((AbstractField<?>)field).setDescription(desc);                    
-                    }
-                    catch (SourceException e)
-                    {
-                        AdminUIModule.getInstance().getLogger().trace(FIELD_GEN_ERROR + propId, e);
-                        continue;
-                    }
-                    catch (Exception e)
-                    {
-                        AdminUIModule.getInstance().getLogger().error(FIELD_GEN_ERROR + propId, e);
-                        continue;
-                    }
-                    
-                    // add to one of the widget lists so we can order by widget type
-                    Class<?> propType = prop.getType();
-                    if (propType.equals(String.class))
-                    {
-                        if (field instanceof Label)
-                            labels.add(field);
-                        else
-                            textBoxes.add(field);
-                    }
-                    else if (Enum.class.isAssignableFrom(propType))
-                        listBoxes.add(field);
-                    else if (Number.class.isAssignableFrom(propType))
-                        numberBoxes.add(field);
-                    else if (field instanceof CheckBox)
-                        checkBoxes.add(field);
-                    else
-                        subForms.add(field);
                 }
             }
         }
@@ -468,19 +288,6 @@
         Class<?> propType = prop.getType();
         
         // disable edit (read only)
-<<<<<<< HEAD
-        if (propId.equals(PROP_ID))
-            field.setReadOnly(true);
-        else if (propId.endsWith(PROP_MODULECLASS))
-            field.setReadOnly(true);
-        
-        // show these only for top level modules
-        else if (propId.endsWith("." + PROP_ID))
-            field.setVisible(false);
-        else if (propId.endsWith("." + PROP_AUTOSTART))
-            field.setVisible(false);        
-        
-=======
         if (propId.equals(PROP_ID) ||
             propId.endsWith(PROP_MODULECLASS))
             field.setReadOnly(true);
@@ -490,7 +297,6 @@
                  propId.endsWith("." + PROP_AUTOSTART))
             field.setVisible(false);        
         
->>>>>>> cf1cdd57
         // size depending on field type
         if (propType.equals(String.class))
         {
@@ -517,971 +323,6 @@
         }
         else if (propType.equals(double.class) || propType.equals(Double.class))
         {
-            field.setWidth(150, Unit.PIXELS);
-            
-            // allow for more digits
-            ((TextField)field).setConverter(new StringToDoubleConverter() {
-                @Override
-                protected NumberFormat getFormat(Locale locale)
-                {
-                    NumberFormat f = NumberFormat.getInstance(locale);
-                    f.setMaximumFractionDigits(16);
-                    return f;
-                }                
-            });
-        }
-        else if (Enum.class.isAssignableFrom(propType))
-        {
-            ((ListSelect)field).setRows(3);
-            field.setWidth(200, Unit.PIXELS);
-        }
-        
-        if (field instanceof TextField) {
-            ((TextField)field).setImmediate(true);
-            ((TextField)field).setNullSettingAllowed(true);
-            ((TextField)field).setNullRepresentation("");
-        }
-        
-        else if (field instanceof DateField) {
-            ((DateField) field).setTimeZone(TimeZone.getTimeZone("UTC"));
-            ((DateField) field).setResolution(Resolution.SECOND);
-        }
-        
-        // special fields
-        if (prop instanceof BaseProperty)
-        {
-            BaseProperty<?> advProp = (BaseProperty<?>)prop;
-            Type fieldType = advProp.getFieldType();
-            if (fieldType != null)
-            {
-                switch (fieldType)
-                {
-                    case MODULE_ID:
-                        @SuppressWarnings("rawtypes")
-                        Class<? extends IModule> moduleClass = advProp.getModuleType();
-                        if (moduleClass == null)
-                            moduleClass = IModule.class;
-                        field = makeModuleSelectField((Field<Object>)field, moduleClass);
-                        break;
-                        
-                    case REMOTE_ADDRESS:
-                        NetworkType addressType = advProp.getAddressType();
-                        if (addressType == null)
-                            addressType = NetworkType.IP;
-                        field = makeAddressSelectField((Field<Object>)field, addressType);                        
-                        break;
-                        
-                    case PASSWORD:
-                        field = makePasswordField((TextField)field);
-                        break;
-                        
-                    default:
-                }
-            }
-            
-            // required
-            if (advProp.isRequired())
-            {
-                if (propType.equals(String.class))
-                    field.addValidator(new StringLengthValidator(MSG_REQUIRED_FIELD, 1, Integer.MAX_VALUE, false));
-                else if (propType.equals(int.class) || propType.equals(Integer.class))
-                    field.addValidator(new IntegerRangeValidator(MSG_REQUIRED_FIELD, Integer.MIN_VALUE, Integer.MAX_VALUE));
-            }
-                
-            // valid range
-            ValueRange range = advProp.getValueRange();
-            if (range != null)
-            {
-                String msg = String.format("Value should be within [%d - %d] range", range.min(), range.max());
-                field.addValidator(new IntegerRangeValidator(msg, range.min(), range.max()));
-            }
-        }
-        
-        return field;
-    }
-    
-    
-    @SuppressWarnings("rawtypes")
-    protected Field<Object> makeModuleSelectField(Field<Object> field, final Class<? extends IModule> moduleType)
-    {
-        field = new FieldWrapper<Object>(field) {
-            @Override
-            protected Component initContent()
-            {
-                HorizontalLayout layout = new HorizontalLayout();
-                layout.setSpacing(true);
-                
-                // inner field
-                innerField.setReadOnly(true);
-                layout.addComponent(innerField);
-                layout.setComponentAlignment(innerField, Alignment.MIDDLE_LEFT);
-                final Field<Object> wrapper = this;
-                
-                // select module button
-                Button selectBtn = new Button(FontAwesome.SEARCH);
-                selectBtn.setDescription("Lookup Module");
-                selectBtn.addStyleName(STYLE_QUIET);
-                layout.addComponent(selectBtn);
-                layout.setComponentAlignment(selectBtn, Alignment.MIDDLE_LEFT);
-                selectBtn.addClickListener(new ClickListener() {
-                    @Override
-                    public void buttonClick(ClickEvent event)
-                    {
-                        // show popup to select among available module types
-                        ModuleInstanceSelectionPopup popup = new ModuleInstanceSelectionPopup(moduleType, new ModuleInstanceSelectionCallback() {
-                            @Override
-                            public void onSelected(IModule module)
-                            {
-                                innerField.setReadOnly(false);
-                                wrapper.setValue(module.getLocalID());
-                                innerField.setReadOnly(true);
-                            }
-                        });
-                        popup.setModal(true);
-                        getUI().addWindow(popup);
-                    }
-                });
-                                
-                return layout;
-            }             
-        };
-        
-        return field;
-    }
-    
-    
-    protected Field<Object> makeAddressSelectField(Field<Object> field, final NetworkType addressType)
-    {
-        field = new FieldWrapper<Object>(field) {
-            @Override
-            protected Component initContent()
-            {
-                HorizontalLayout layout = new HorizontalLayout();
-                layout.setSpacing(true);
-                
-                // inner field
-                layout.addComponent(innerField);
-                layout.setComponentAlignment(innerField, Alignment.MIDDLE_LEFT);
-                final Field<Object> wrapper = this;
-                
-                // select module button
-                Button selectBtn = new Button(FontAwesome.SEARCH);
-                selectBtn.setDescription("Lookup Address");
-                selectBtn.addStyleName(STYLE_QUIET);
-                layout.addComponent(selectBtn);
-                layout.setComponentAlignment(selectBtn, Alignment.MIDDLE_LEFT);
-                selectBtn.addClickListener(new ClickListener() {
-                    @Override
-                    public void buttonClick(ClickEvent event)
-                    {
-                        // error if no networks are available
-                        boolean netAvailable = false;
-                        Collection<ICommNetwork<?>> networks = SensorHub.getInstance().getNetworkManager().getLoadedModules(addressType);
-                        for (ICommNetwork<?> network: networks)
-                        {
-                            if (network.isStarted())
-                            {
-                                netAvailable = true;
-                                break;
-                            }
-                        }
-                        if (!netAvailable)
-                        {
-                            DisplayUtils.showErrorPopup("No network scanner available for " + addressType + " address lookup", null);
-                            return;
-                        }
-                        
-                        // show popup to select among available module types
-                        NetworkAddressSelectionPopup popup = new NetworkAddressSelectionPopup(addressType, new AddressSelectionCallback() {
-                            @Override
-                            public void onSelected(String address)
-                            {
-                                innerField.setReadOnly(false);
-                                wrapper.setValue(address);
-                                innerField.setReadOnly(true);                                
-                            }
-                        });
-                        popup.setModal(true);
-                        getUI().addWindow(popup);
-                    }
-                });
-                                
-                return layout;
-            }             
-        };
-        
-        return field;
-    }
-    
-    
-    protected Field<String> makePasswordField(Field<String> field)
-    {
-        field = new FieldWrapper<String>(field) {
-            private PasswordField passwordField;
-            @Override
-            protected Component initContent()
-            {
-                final HorizontalLayout layout = new HorizontalLayout();
-                layout.setSpacing(true);
-                
-                ((TextField)innerField).setBuffered(false);
-                
-                // create and show password field by default
-                passwordField = new PasswordField();
-                passwordField.setNullRepresentation("");
-                passwordField.setBuffered(false);
-                passwordField.setWidth(innerField.getWidth(), innerField.getWidthUnits());
-                passwordField.setPropertyDataSource(innerField.getPropertyDataSource());
-                layout.addComponent(passwordField);
-                layout.setComponentAlignment(passwordField, Alignment.MIDDLE_LEFT);
-                
-                // show/hide button
-                final Button showBtn = new Button(FontAwesome.EYE);
-                showBtn.addStyleName(STYLE_QUIET);
-                showBtn.setDescription("Show Password");
-                showBtn.setData(false);
-                layout.addComponent(showBtn);
-                layout.setComponentAlignment(showBtn, Alignment.MIDDLE_LEFT);
-                showBtn.addClickListener(new ClickListener() {
-                    @Override
-                    public void buttonClick(ClickEvent event)
-                    {
-                        boolean checked = !(boolean)showBtn.getData();
-                        showBtn.setData(checked);
-                        
-                        if (checked)
-                        {
-                            layout.replaceComponent(passwordField, innerField);
-                            showBtn.setIcon(FontAwesome.EYE_SLASH);
-                        }
-                        else
-                        {
-                            layout.replaceComponent(innerField, passwordField);
-                            showBtn.setIcon(FontAwesome.EYE);
-                        }
-                    }
-                    
-                });
-                                
-                return layout;
-            }             
-        };
-        
-        return field;
-    }
-    
-    
-    protected ComponentContainer buildSubForm(final String propId, final ComplexProperty prop)
-    {
-        Class<?> beanType = prop.getBeanType();
-        MyBeanItem<Object> childBeanItem = prop.getValue();
-        
-        // generate custom form for this bean type
-        IModuleConfigForm subform;
-        if (childBeanItem != null)
-            subform = AdminUIModule.getInstance().generateForm(childBeanItem.getBean().getClass());
-        else
-            subform = AdminUIModule.getInstance().generateForm(beanType);
-        subform.build(propId, prop, true);
-        subform.setParentForm(this);
-        
-        // add change button if property is changeable module or object config
-        if (ModuleConfig.class.isAssignableFrom(beanType))
-        {
-            addChangeModuleButton(subform, propId, prop, beanType);
-        }
-        else
-        {
-            // add change button if property can have multiple types
-            Map<String, Class<?>> possibleTypes = getPossibleTypes(propId, prop);
-            if (childBeanItem == null || !(possibleTypes == null || possibleTypes.isEmpty()))
-                addChangeObjectButton(subform, propId, prop, possibleTypes);
-        }
-        
-        
-        if (childBeanItem != null)
-            allForms.add(subform);
-        
-        return subform;
-    }
-    
-    
-    protected void addChangeModuleButton(final ComponentContainer parentForm, final String propId, final ComplexProperty prop, final Class<?> objectType)
-    {
-        final Button chgButton = new Button();
-        //chgButton.addStyleName(STYLE_QUIET);
-        chgButton.addStyleName(STYLE_SMALL);
-        chgButton.addStyleName(STYLE_SECTION_BUTTONS);
-        chgButton.setIcon(EDIT_ICON);
-        if (prop.getValue() == null)
-            chgButton.setCaption("Add");
-        else
-            chgButton.setCaption("Modify");
-        
-        chgButton.addClickListener(new ClickListener() {
-            @Override
-            public void buttonClick(ClickEvent event)
-            {
-                Collection<IModuleProvider> moduleTypes = getPossibleModuleTypes(propId, objectType);
-                
-                // show popup to select among available module types
-                ModuleTypeSelectionPopup popup = new ModuleTypeSelectionPopup(moduleTypes, new ModuleTypeSelectionWithClearCallback() {
-                    @Override
-                    public void onSelected(ModuleConfig config)
-                    {
-                        config.id = null;
-                        config.name = null;
-                        
-                        try
-                        {
-                            updateSubForm(chgButton, config, propId, prop);
-                        }
-                        catch (Exception e)
-                        {
-                            DisplayUtils.showErrorPopup(CHANGE_OBJECT_ERROR + propId, e);
-                        }
-                    }
-
-                    @Override
-                    public void onClearSelection()
-                    {
-                        updateSubForm(chgButton, null, propId, prop);
-                    }
-                });                    
-                    
-                popup.setModal(true);
-                getUI().addWindow(popup);
-            }
-        });
-        
-        chgButton.setData(parentForm);
-        ((VerticalLayout)parentForm).addComponent(chgButton, 0);
-    }
-    
-    
-    protected void addChangeObjectButton(final ComponentContainer parentForm, final String propId, final ComplexProperty prop, final Map<String, Class<?>> typeList)
-    {
-        final Button chgButton = new Button();
-        //chgButton.addStyleName(STYLE_QUIET);
-        chgButton.addStyleName(STYLE_SMALL);
-        chgButton.addStyleName(STYLE_SECTION_BUTTONS);
-        chgButton.setIcon(EDIT_ICON);
-        if (prop.getValue() == null)
-            chgButton.setCaption("Add");
-        else
-            chgButton.setCaption("Modify");
-                
-        // show popup to select among available module types
-        final ObjectTypeSelectionWithClearCallback callback = new ObjectTypeSelectionWithClearCallback() {
-            @Override
-            public void onSelected(Class<?> objectType)
-            {
-                try
-                {
-                    updateSubForm(chgButton, objectType.newInstance(), propId, prop);
-                }
-                catch (Exception e)
-                {
-                    DisplayUtils.showErrorPopup(CHANGE_OBJECT_ERROR + propId, e);
-                }
-            }
-
-            @Override
-            public void onClearSelection()
-            {
-                updateSubForm(chgButton, null, propId, prop);
-            }
-        };
-        
-        // if choice is limited to a single possibility
-        if (typeList.size() <= 1)
-        {
-            if (prop.getValue() != null)
-            {
-                // don't display remove button if value is required
-                if (prop.isRequired())
-                    return;
-                chgButton.setCaption("Remove");
-            }   
-            
-            chgButton.addClickListener(new ClickListener() {
-                @Override
-                public void buttonClick(ClickEvent event)
-                {
-                    if (prop.getValue() == null)
-                    {
-                        // if empty list, we use the declared type
-                        if (typeList == null || typeList.isEmpty())
-                            callback.onSelected(prop.getBeanType());
-                        
-                        // if single item list,use the only possibility
-                        else if (typeList.size() == 1)
-                        {
-                            Class<?> firstType = typeList.values().iterator().next();
-                            callback.onSelected(firstType);
-                        }
-                    }
-                    else
-                        callback.onClearSelection();
-                }
-            });
-        }
-        else
-        {
-            chgButton.addClickListener(new ClickListener() {
-                @Override
-                public void buttonClick(ClickEvent event)
-                {
-                    // we popup the list so the user can select what he wants
-                    String title = "Please select the desired option";
-                    ObjectTypeSelectionPopup popup = new ObjectTypeSelectionPopup(title, typeList, callback);
-                    popup.setModal(true);
-                    getUI().addWindow(popup);
-                }
-            });
-        }        
-        
-        chgButton.setData(parentForm);
-        ((VerticalLayout)parentForm).addComponent(chgButton, 0);
-    }
-    
-    
-    protected void updateSubForm(final Button chgButton, final Object newBean, final String propId, final ComplexProperty prop)
-    {
-        Component oldForm = (Component)chgButton.getData();
-        
-        // generate new form (will be empty if bean is null)
-        MyBeanItem<Object> newItem = null;
-        if (newBean != null)
-            newItem = new MyBeanItem<>(newBean, propId + ".");
-        prop.setValue(newItem);                        
-        ComponentContainer newForm = buildSubForm(propId, prop);
-        newForm.setCaption(null);
-        
-        // replace old form in UI
-        if (oldForm != null)
-        {
-<<<<<<< HEAD
-            allForms.remove(oldForm);                        
-            ((ComponentContainer)oldForm.getParent()).replaceComponent(oldForm, newForm);
-        }
-    }
-    
-    
-    protected void buildListComponent(final String propId, final ContainerProperty prop, final FieldGroup fieldGroup)
-    {
-        // skip SensorSystem members since they are already shown in the tree
-        Class<?> eltType = prop.getValue().getBeanType();
-        if (eltType == SensorMember.class || eltType == ProcessMember.class)
-            return;
-        
-        // use simple list for string lists
-        if (!(prop instanceof MapProperty) && BeanUtils.isSimpleType(eltType))
-        {
-            Component list = buildSimpleList((String)propId, prop, eltType);
-            if (list == null)
-                return;
-            fieldGroup.bind((Field<?>)list, propId);
-            listBoxes.add((Field<?>)list);
-        }
-        
-        // use multi column table if collection contains only simple elements
-        else if (BeanUtils.isSimpleType(eltType) || prop.getFieldType() == Type.TABLE)
-        {
-            Component table = buildTable((String)propId, prop, eltType);
-            if (table == null)
-                return;
-            subForms.add(table);
-        }
-        
-        // else use tab sheet
-        else
-        {
-            Component subform = buildTabs(propId, prop, fieldGroup);
-            if (subform == null)
-                return;
-            subForms.add(subform);
-        }
-    }
-    
-    
-    protected Component buildSimpleList(final String propId, final ContainerProperty prop, final Class<?> eltType)
-    {
-        String label = prop.getLabel();
-        if (label == null)
-            label = DisplayUtils.getPrettyName((String)propId);
-        
-        final MyBeanItemContainer<Object> container = prop.getValue();
-        final ListSelect listBox = new ListSelect(label, container);
-        listBox.setValue(container);
-        listBox.setItemCaptionMode(ItemCaptionMode.ITEM);
-        listBox.setImmediate(true);
-        listBox.setBuffered(true);
-        listBox.setNullSelectionAllowed(false);
-        listBox.setDescription(prop.getDescription());
-        listBox.setWidth(250, Unit.PIXELS);
-        listBox.setRows(Math.max(2, Math.min(5, container.size())));
-        
-        FieldWrapper<Object> field = new FieldWrapper<Object>(listBox) {
-            @Override
-            protected Component initContent()
-            {
-                HorizontalLayout layout = new HorizontalLayout();
-                layout.setSpacing(true);
-                
-                // inner field
-                layout.addComponent(innerField);
-                layout.setComponentAlignment(innerField, Alignment.MIDDLE_LEFT);
-                
-                VerticalLayout buttons = new VerticalLayout();
-                buttons.setMargin(false);
-                buttons.setSpacing(false);
-                layout.addComponent(buttons);
-                
-                // add button
-                Button addBtn = new Button(ADD_ICON);
-                addBtn.addStyleName(STYLE_QUIET);
-                addBtn.addStyleName(STYLE_SMALL);
-                buttons.addComponent(addBtn);
-                addBtn.addClickListener(new ClickListener() {
-                    @Override
-                    public void buttonClick(ClickEvent event)
-                    {
-                        List<Object> valueList = GenericConfigForm.this.getPossibleValues(propId);
-                        
-                        // create callback to add new value
-                        ValueCallback callback = new ValueCallback() {
-                            @Override
-                            public void newValue(Object value)
-                            {
-                                container.addBean(value);
-                                // grow list size with max at 5
-                                listBox.setRows(Math.max(2, Math.min(5, container.size())));
-                            }
-                        };
-                
-                        Window popup;
-                        if (Enum.class.isAssignableFrom(eltType))
-                            popup = new ValueEnumPopup(500, callback, ((Class<Enum<?>>)eltType).getEnumConstants());
-                        else
-                            popup = new ValueEntryPopup(500, callback, valueList);
-                                    
-                        popup.setModal(true);
-                        getUI().addWindow(popup);
-                    }
-                });
-                
-                // remove button
-                Button delBtn = new Button(DEL_ICON);
-                delBtn.addStyleName(STYLE_QUIET);
-                delBtn.addStyleName(STYLE_SMALL);
-                buttons.addComponent(delBtn);
-                delBtn.addClickListener(new ClickListener() {
-                    @Override
-                    public void buttonClick(ClickEvent event)
-                    {
-                        Object itemId = listBox.getValue();
-                        container.removeItem(itemId);
-                    }
-                });
-                                
-                return layout;
-            }
-            
-            @Override
-            public void commit() throws SourceException, InvalidValueException
-            {
-                // override commit here because the ListSelect setValue() method
-                // only sets the index of the selected item, and not the list content
-                prop.setValue(container);
-            }             
-        };
-        
-        return field;
-    }
-    
-    
-    protected Component buildTable(final String propId, final ContainerProperty prop, final Class<?> eltType)
-    {
-        final MyBeanItemContainer<Object> container = prop.getValue();
-        final Table table = new Table();
-        table.setSizeFull();
-        table.setSelectable(true);
-        table.setNullSelectionAllowed(false);
-        table.setImmediate(true);
-        table.setColumnReorderingAllowed(false);
-        table.setContainerDataSource(container);
-        
-        FieldWrapper<Object> wrapper = new FieldWrapper<Object>(table) {
-            @Override
-            protected Component initContent()
-            {
-                HorizontalLayout layout = new HorizontalLayout();
-                layout.setSpacing(true);
-                
-                // inner field
-                layout.addComponent(innerField);
-                layout.setComponentAlignment(innerField, Alignment.MIDDLE_LEFT);
-                
-                VerticalLayout buttons = new VerticalLayout();
-                layout.addComponent(buttons);
-                
-                // add button
-                Button addBtn = new Button(ADD_ICON);
-                addBtn.addStyleName(STYLE_QUIET);
-                addBtn.addStyleName(STYLE_SMALL);
-                buttons.addComponent(addBtn);
-                addBtn.addClickListener(new ClickListener() {
-                    @Override
-                    public void buttonClick(ClickEvent event)
-                    {
-                        try
-                        {
-                            Map<String, Class<?>> typeList = GenericConfigForm.this.getPossibleTypes(propId, prop);
-                            
-                            // create callback to add table item
-                            ObjectTypeSelectionCallback callback = new ObjectTypeSelectionCallback() {
-                                @Override
-                                public void onSelected(Class<?> objectType)
-                                {
-                                    try
-                                    {
-                                        // add new item to container
-                                        container.addBean(objectType.newInstance(), propId + PROP_SEP);
-                                    }
-                                    catch (Exception e)
-                                    {
-                                        DisplayUtils.showErrorPopup(ADD_ITEM_ERROR + propId, e);
-                                    }
-                                }
-                            };
-                            
-                            if (typeList == null || typeList.isEmpty())
-                            {
-                                // we use the declared type
-                                callback.onSelected(container.getBeanType());
-                            }
-                            else if (typeList.size() == 1)
-                            {
-                                // we automatically use the only type in the list
-                                Class<?> firstType = typeList.values().iterator().next();
-                                callback.onSelected(firstType);
-                            }
-                            else
-                            {
-                                // we popup the list so the user can select what he wants
-                                String title = "Please select the desired option";
-                                ObjectTypeSelectionPopup popup = new ObjectTypeSelectionPopup(title, typeList, callback);
-                                popup.setModal(true);
-                                getUI().addWindow(popup);
-                            }
-                        }
-                        catch (Exception e)
-                        {
-                            DisplayUtils.showErrorPopup(ADD_ITEM_ERROR + propId, e);
-                        }
-                    }
-                });
-                
-                // remove button
-                Button delBtn = new Button(DEL_ICON);
-                delBtn.addStyleName(STYLE_QUIET);
-                delBtn.addStyleName(STYLE_SMALL);
-                buttons.addComponent(delBtn);
-                delBtn.addClickListener(new ClickListener() {
-                    @Override
-                    public void buttonClick(ClickEvent event)
-                    {
-                        Object itemId = table.getValue();
-                        container.removeItem(itemId);
-                    }
-                });
-                                
-                return layout;
-            }
-            
-            @Override
-            public void commit()
-            {
-                // override commit here because the ListSelect setValue() method
-                // only sets the index of the selected item, and not the list content
-                prop.setValue(container);
-            }             
-        };
-        
-        // set title and popup
-        String title = prop.getLabel();
-        if (title == null)
-            title = DisplayUtils.getPrettyName((String)propId);                
-        wrapper.setCaption(title);
-        wrapper.setDescription(prop.getDescription());
-        
-        return wrapper;
-    }
-    
-    
-    protected Component buildTabs(final String propId, final ContainerProperty prop, final FieldGroup fieldGroup)
-    {
-        GridLayout layout = new GridLayout();
-        layout.setWidth(100.0f, Unit.PERCENTAGE);
-        
-        // set title and popup
-        String title = prop.getLabel();
-        if (title == null)
-            title = DisplayUtils.getPrettyName((String)propId);                
-        layout.setCaption(title);
-        layout.setDescription(prop.getDescription());
-        
-        // create one tab per item in container
-        final MyBeanItemContainer<Object> container = prop.getValue();
-        final TabSheet tabs = new TabSheet();
-        tabs.setSizeFull();
-        int tabIndex = 0;
-        for (Object itemId: container.getItemIds())
-        {
-            MyBeanItem<Object> childBeanItem = container.getItem(itemId);
-            addTab(tabs, itemId, childBeanItem, tabIndex++);
-        }
-        
-        // add fake tab with icon to add new items
-        tabs.addTab(new VerticalLayout(), "", UIConstants.ADD_ICON);
-        
-        // also add empty tab so click on the '+' tab can be detected with tab changed events
-        tabs.addTab(new VerticalLayout(), "").setStyleName("empty-tab");
-        
-        // initial selection
-        if (tabs.getComponentCount() > 2)
-            tabs.setSelectedTab(0); // select first item
-        else
-            tabs.setSelectedTab(1); // select empty tab
-        
-        // catch close event to delete item
-        tabs.setCloseHandler(new CloseHandler() {
-            private static final long serialVersionUID = 1L;
-            @Override
-            public void onTabClose(TabSheet tabsheet, Component tabContent)
-            {
-                final Tab tab = tabs.getTab(tabContent);
-                
-                final ConfirmDialog popup = new ConfirmDialog("Are you sure you want to delete " + tab.getCaption() + "?</br>All settings will be lost.");
-                popup.addCloseListener(new CloseListener() {
-                    private static final long serialVersionUID = 1L;
-                    @Override
-                    public void windowClose(CloseEvent e)
-                    {
-                        if (popup.isConfirmed())
-                        {                    
-                            // retrieve id of item shown on tab
-                            AbstractComponent tabContent = (AbstractComponent)tab.getComponent();
-                            Object itemId = tabContent.getData();
-                            
-                            // remove from UI
-                            int deletedTabPos = tabs.getTabPosition(tab);
-                            tabJustRemoved = true;
-                            tabs.removeTab(tab);
-                            if (deletedTabPos > 0)
-                                tabs.setSelectedTab(deletedTabPos-1);
-                            else if (tabs.getComponentCount() > 2)
-                                tabs.setSelectedTab(deletedTabPos);
-                            else
-                                tabs.setSelectedTab(1); // select empty tab
-                                                        
-                            // remove from container
-                            container.removeItem(itemId);
-                        }
-                    }                        
-                });
-                
-                popup.setModal(true);
-                getUI().addWindow(popup);
-            }
-        });
-        
-        // catch select event on '+' tab to add new item
-        tabs.addSelectedTabChangeListener(new SelectedTabChangeListener() {
-            @Override
-            public void selectedTabChange(SelectedTabChangeEvent event)
-            {
-                Component selectedTab = event.getTabSheet().getSelectedTab();
-                final Tab tab = tabs.getTab(selectedTab);
-                final int selectedTabPos = tabs.getTabPosition(tab);
-                                
-                // case of + tab to add new item
-                if (tab.getIcon() != null && !tabJustRemoved)
-                {
-                    // select something in case add is canceled
-                    if (tabs.getComponentCount() > 2)
-                        tabs.setSelectedTab(selectedTabPos-1); // select last item
-                    else
-                        tabs.setSelectedTab(selectedTabPos+1); // select empty tab
-                    
-                    try
-                    {
-                        Map<String, Class<?>> typeList = GenericConfigForm.this.getPossibleTypes(propId, prop);
-                        
-                        // create callback to add table item
-                        ObjectTypeSelectionCallback callback = new ObjectTypeSelectionCallback() {
-                            @Override
-                            public void onSelected(Class<?> objectType)
-                            {
-                                try
-                                {
-                                    // add new item to container
-                                    MyBeanItem<Object> childBeanItem = container.addBean(objectType.newInstance(), propId + PROP_SEP);                                                                        
-                                    Tab newTab = addTab(tabs, container.lastItemId(), childBeanItem, selectedTabPos);
-                                    tabs.setSelectedTab(newTab);
-                                }
-                                catch (Exception e)
-                                {
-                                    DisplayUtils.showErrorPopup(ADD_ITEM_ERROR + propId, e);
-                                }
-                            }
-                        };
-                        
-                        if (typeList == null || typeList.isEmpty())
-                        {
-                            // we use the declared type
-                            callback.onSelected(container.getBeanType());
-                        }
-                        else if (typeList.size() == 1)
-                        {
-                            // we automatically use the only type in the list
-                            Class<?> firstType = typeList.values().iterator().next();
-                            callback.onSelected(firstType);
-                        }
-                        else
-                        {
-                            // we popup the list so the user can select what he wants
-                            String title = "Please select the desired option";
-                            ObjectTypeSelectionPopup popup = new ObjectTypeSelectionPopup(title, typeList, callback);
-                            popup.setModal(true);
-                            getUI().addWindow(popup);
-                        }
-                    }
-                    catch (Exception e)
-                    {
-                        DisplayUtils.showErrorPopup(ADD_ITEM_ERROR + propId, e);
-                    }
-                }
-                
-                // reset flag to allow adding
-                tabJustRemoved = false;
-            }
-        });
-        
-        // also register commit handler
-        fieldGroup.addCommitHandler(new CommitHandler() {
-            private static final long serialVersionUID = 1L;
-            @Override
-            public void preCommit(CommitEvent commitEvent)
-            {                               
-            }
-
-            @Override
-            public void postCommit(CommitEvent commitEvent)
-            {
-                // make sure new items are transfered to model
-                prop.setValue(prop.getValue());
-            }
-        });
-        
-        layout.addComponent(tabs);
-        return layout;
-    }
-    
-    
-    protected Tab addTab(TabSheet tabs, final Object itemId, final MyBeanItem<?> beanItem, final int tabIndex)
-    {
-        // generate subform
-        IModuleConfigForm subform = AdminUIModule.getInstance().generateForm(beanItem.getBean().getClass());
-        subform.build(null, null, beanItem, true);
-        subform.setParentForm(this);
-        subform.setMargin(new MarginInfo(false, false, true, false));
-        allForms.add(subform);
-        
-        // create tab
-        String caption = getTabCaption(itemId, beanItem, tabIndex);
-        final Tab tab = tabs.addTab(subform, caption, null, tabIndex);
-        tab.setClosable(true);
-        
-        // store item id so we can map the tab with the corresponding bean item
-        ((AbstractComponent)subform).setData(itemId);
-        
-        return tab;
-    }
-    
-    
-    protected String getTabCaption(Object itemId, MyBeanItem<?> beanItem, int tabIndex)
-    {
-        if (itemId instanceof String)
-            return (String)itemId;
-        
-        String beanItemId = beanItem.getItemId();
-        if (beanItemId != null)
-            return beanItemId;
-        
-        return "Item #" + (tabIndex+1);
-    }
-    
-    
-    @Override
-    public void commit() throws CommitException
-    {
-        fieldGroup.commit();        
-        for (IModuleConfigForm form: allForms)
-            form.commit();
-    }
-    
-    
-    @Override
-    public List<Component> getSubForms()
-    {
-        return subForms;
-    }
-    
-    
-    @Override
-    public Collection<IModuleProvider> getPossibleModuleTypes(String propId, Class<?> configType)
-    {
-        final ModuleRegistry registry = SensorHub.getInstance().getModuleRegistry();
-        final Collection<IModuleProvider> providers = new ArrayList<>();
-        for (IModuleProvider provider: registry.getInstalledModuleTypes())
-        {
-            Class<?> configClass = provider.getModuleConfigClass();
-            if (configType.isAssignableFrom(configClass))
-                providers.add(provider);                
-        }
-        
-        return providers;
-    }
-
-
-    @Override
-    public Map<String, Class<?>> getPossibleTypes(String propId, BaseProperty<?> prop)
-    {
-        return Collections.emptyMap();
-    }
-    
-    
-    @Override
-    public List<Object> getPossibleValues(String propId)
-    {
-        return Collections.emptyList();
-    }
-    
-    
-    @Override
-    public IModuleConfigForm getParentForm()
-    {
-        return this.parentForm;
-    }
-
-
-    @Override
-    public void setParentForm(IModuleConfigForm parentForm)
-    {
-        this.parentForm = parentForm;        
-=======
             field.setWidth(150, Unit.PIXELS);
             
             // allow for more digits
@@ -1993,6 +834,8 @@
                 layout.setComponentAlignment(innerField, Alignment.MIDDLE_LEFT);
                 
                 VerticalLayout buttons = new VerticalLayout();
+                buttons.setMargin(false);
+                buttons.setSpacing(false);
                 layout.addComponent(buttons);
                 
                 // add button
@@ -2155,7 +998,7 @@
             }
             
             @Override
-            public void commit() throws SourceException, InvalidValueException
+            public void commit()
             {
                 // override commit here because the ListSelect setValue() method
                 // only sets the index of the selected item, and not the list content
@@ -2327,13 +1170,13 @@
         fieldGroup.addCommitHandler(new CommitHandler() {
             private static final long serialVersionUID = 1L;
             @Override
-            public void preCommit(CommitEvent commitEvent) throws CommitException
-            {
+            public void preCommit(CommitEvent commitEvent)
+            {                               
                 // nothing to do
             }
 
             @Override
-            public void postCommit(CommitEvent commitEvent) throws CommitException
+            public void postCommit(CommitEvent commitEvent)
             {
                 // make sure new items are transfered to model
                 prop.setValue(prop.getValue());
@@ -2454,6 +1297,5 @@
     protected Logger getLogger()
     {
         return ((AdminUI)UI.getCurrent()).getLogger();
->>>>>>> cf1cdd57
     }
 }