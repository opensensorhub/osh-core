/***************************** BEGIN LICENSE BLOCK ***************************

The contents of this file are subject to the Mozilla Public License, v. 2.0.
If a copy of the MPL was not distributed with this file, You can obtain one
at http://mozilla.org/MPL/2.0/.

Software distributed under the License is distributed on an "AS IS" basis,
WITHOUT WARRANTY OF ANY KIND, either express or implied. See the License
for the specific language governing rights and limitations under the License.
 
Copyright (C) 2012-2015 Sensia Software LLC. All Rights Reserved.
 
******************************* END LICENSE BLOCK ***************************/

package org.sensorhub.ui;

import java.io.OutputStream;
import java.io.PrintStream;
import java.util.HashMap;
import java.util.Map;
import java.util.logging.LogManager;
import org.sensorhub.api.comm.CommProviderConfig;
import org.sensorhub.api.comm.NetworkConfig;
import org.sensorhub.api.common.Event;
import org.sensorhub.api.common.IEventListener;
import org.sensorhub.api.common.SensorHubException;
import org.sensorhub.api.module.IModule;
import org.sensorhub.api.module.ModuleEvent;
import org.sensorhub.api.module.ModuleEvent.ModuleState;
import org.sensorhub.api.persistence.StorageConfig;
import org.sensorhub.api.processing.ProcessConfig;
import org.sensorhub.api.sensor.SensorConfig;
import org.sensorhub.impl.module.AbstractModule;
import org.sensorhub.impl.persistence.StreamStorageConfig;
import org.sensorhub.impl.security.BasicSecurityRealmConfig;
import org.sensorhub.impl.service.HttpServer;
import org.sensorhub.impl.service.HttpServerConfig;
import org.sensorhub.impl.service.sos.SOSServiceConfig;
import org.sensorhub.ui.api.IModuleAdminPanel;
import org.sensorhub.ui.api.IModuleConfigForm;
import com.vaadin.server.VaadinServlet;


public class AdminUIModule extends AbstractModule<AdminUIConfig> implements IEventListener
{
    protected static final String SERVLET_PARAM_UI_CLASS = "UI";
<<<<<<< HEAD
    protected static final String SERVLET_PARAM_MODULE_ID = "module_id";
    protected static final String WIDGETSET = "widgetset";
    protected static final int HEARTBEAT_INTERVAL = 10; // in seconds
    
    private static AdminUIModule singleton;
    VaadinServlet vaadinServlet;
    AdminUISecurity securityHandler;
    Map<String, Class<? extends IModuleConfigForm>> customForms = new HashMap<>();
=======
    protected static final String SERVLET_PARAM_MODULE = "module_instance";
    protected static final String WIDGETSET = "widgetset";
    
    VaadinServlet vaadinServlet;    Map<String, Class<? extends IModuleConfigForm>> customForms = new HashMap<>();
>>>>>>> cf1cdd57
    Map<String, Class<? extends IModuleAdminPanel<?>>> customPanels = new HashMap<>();
    
    
    public AdminUIModule()
    {
    }
    
    
    @Override
    public void requestStart() throws SensorHubException
    {
        if (canStart())
        {
            HttpServer httpServer = HttpServer.getInstance();
            if (httpServer == null)
                throw new SensorHubException("HTTP server module is not loaded");
            
            // subscribe to server lifecycle events
            httpServer.registerListener(this);
            
            // we actually start in the handleEvent() method when
            // a STARTED event is received from HTTP server
        }
    }
    
    
    @Override
    public void setConfiguration(AdminUIConfig config)
    {
        super.setConfiguration(config);
        
        // set security handler
        this.securityHandler = new AdminUISecurity(this, true);        
        String configClass = null;
        
        // load custom forms
        try
        {
            customForms.clear();
                    
            // default form builders
            customForms.put(HttpServerConfig.class.getCanonicalName(), HttpServerConfigForm.class);
            customForms.put(StreamStorageConfig.class.getCanonicalName(), GenericStorageConfigForm.class);
            customForms.put(CommProviderConfig.class.getCanonicalName(), CommProviderConfigForm.class);
            customForms.put(BasicSecurityRealmConfig.UserConfig.class.getCanonicalName(), BasicSecurityConfigForm.class);
            customForms.put(BasicSecurityRealmConfig.RoleConfig.class.getCanonicalName(), BasicSecurityConfigForm.class);
            customForms.put(SOSConfigForm.SOS_PACKAGE + "SOSServiceConfig", SOSConfigForm.class);
            customForms.put(SPSConfigForm.SPS_PACKAGE + "SPSServiceConfig", SPSConfigForm.class);
            
            // custom form builders defined in config
            for (CustomUIConfig customForm: config.customForms)
            {
                configClass = customForm.configClass;
                Class<?> clazz = Class.forName(customForm.uiClass);
                customForms.put(configClass, (Class<IModuleConfigForm>)clazz);
                getLogger().debug("Loaded custom form for {}", configClass);            
            }
        }
        catch (Exception e)
        {
            getLogger().error("Error while instantiating form builder for config class {}", configClass, e);
        }
        
        // load custom panels
        try
        {
            customPanels.clear();
            
            // load default panel builders
            customPanels.put(SensorConfig.class.getCanonicalName(), SensorAdminPanel.class);
            customPanels.put(StorageConfig.class.getCanonicalName(), StorageAdminPanel.class);
            customPanels.put(ProcessConfig.class.getCanonicalName(), ProcessAdminPanel.class);        
            customPanels.put(NetworkConfig.class.getCanonicalName(), NetworkAdminPanel.class);
            customPanels.put(SOSServiceConfig.class.getCanonicalName(), SOSAdminPanel.class);
            
            // load custom panel builders defined in config
            for (CustomUIConfig customPanel: config.customPanels)
            {
                configClass = customPanel.configClass;
                Class<?> clazz = Class.forName(customPanel.uiClass);
                customPanels.put(configClass, (Class<IModuleAdminPanel<?>>)clazz);
                getLogger().debug("Loaded custom panel for {}", configClass);
            } 
        }
        catch (Exception e)
        {
            getLogger().error("Error while instantiating panel builder for config class {}", configClass, e);
        }
    }
    
    
    @Override
    public void start() throws SensorHubException
    {
        // reset java util logging config so we don't get annoying atmosphere logs
        LogManager.getLogManager().reset();//.getLogger("org.atmosphere").setLevel(Level.OFF);
        
        vaadinServlet = new AdminUIServlet(getSecurityHandler(), getLogger());
        Map<String, String> initParams = new HashMap<>();
        initParams.put(SERVLET_PARAM_UI_CLASS, AdminUI.class.getCanonicalName());
        if (config.widgetSet != null)
            initParams.put(WIDGETSET, config.widgetSet);
        initParams.put("productionMode", "true");  // set to false to compile theme on-the-fly
        initParams.put("heartbeatInterval", Integer.toString(HEARTBEAT_INTERVAL));
        
        // get HTTP server instance
        HttpServer httpServer = HttpServer.getInstance();
        if (httpServer == null || !httpServer.isStarted())
            throw new SensorHubException("An HTTP server instance must be started");
        
        // deploy servlet
        // HACK: we have to disable std err to hide message due to Vaadin duplicate implementation of SL4J
        // Note that this may hide error messages in other modules now that startup sequence is multithreaded
        PrintStream oldStdErr = System.err;
        System.setErr(new PrintStream(new OutputStream() {
            @Override
            public void write(int b) { }
        }));
        httpServer.deployServlet(vaadinServlet, initParams, "/admin/*", "/VAADIN/*");
        System.setErr(oldStdErr);
        vaadinServlet.getServletContext().setAttribute(SERVLET_PARAM_MODULE, this);
        
        // setup security
        httpServer.addServletSecurity("/admin/*", true);
        
        setState(ModuleState.STARTED);
    }
    

    @Override
    public void stop()
    {
        if (vaadinServlet != null)
        {
            HttpServer.getInstance().undeployServlet(vaadinServlet);
            vaadinServlet.destroy();
        }
        
        setState(ModuleState.STOPPED);
    }
    
    
    protected IModuleAdminPanel<IModule<?>> generatePanel(Class<?> clazz)
    {
        IModuleAdminPanel<IModule<?>> panel = null;
        
        try
        {
            Class<IModuleAdminPanel<IModule<?>>> uiClass = null;
            
            // check if there is a custom panel registered, if not use default
            while (uiClass == null && clazz != null)
            {
                uiClass = (Class<IModuleAdminPanel<IModule<?>>>)customPanels.get(clazz.getCanonicalName());
                clazz = clazz.getSuperclass();
            }
            
            if (uiClass != null)
                panel = uiClass.newInstance();
        }
        catch (Exception e)
        {
            getLogger().error("Cannot create custom panel", e);            
        }
        
        if (panel == null)
            return new DefaultModulePanel<>();
        else
            return panel;
    }
    
    
    protected IModuleConfigForm generateForm(Class<?> clazz)
    {
        IModuleConfigForm form = null;
        
        try
        {
            // check if there is a custom form registered, if not use default        
            Class<IModuleConfigForm> uiClass = null;
            while (uiClass == null && clazz != null)
            {
                uiClass = (Class<IModuleConfigForm>)customForms.get(clazz.getCanonicalName());
                clazz = clazz.getSuperclass();
            }
            
            if (uiClass != null)
               form = uiClass.newInstance();
        }
        catch (Exception e)
        {
            getLogger().error("Cannot create custom form", e);
        }
        
        if (form == null)
            return new GenericConfigForm();
        else
            return form;
    }
    

    @Override
    public void cleanup() throws SensorHubException
    {
        // unregister security handler
        if (securityHandler != null)
            securityHandler.unregister();
    }
    
    
    @Override
    public void handleEvent(Event<?> e)
    {
        // catch HTTP server lifecycle events
        if (e instanceof ModuleEvent && e.getSource() == HttpServer.getInstance())
        {
            ModuleState newState = ((ModuleEvent) e).getNewState();
            
            // start when HTTP server is enabled
            if (newState == ModuleState.STARTED)
            {
                try
                {
                    start();
                }
                catch (SensorHubException ex)
                {
                    reportError("Admin UI could not start", ex);
                }
            }
            
            // stop when HTTP server is disabled
            else if (newState == ModuleState.STOPPED)
                stop();
        }
    }
    
    
    protected AdminUISecurity getSecurityHandler()
    {
        return (AdminUISecurity)this.securityHandler;
    }

}<|MERGE_RESOLUTION|>--- conflicted
+++ resolved
@@ -44,21 +44,13 @@
 public class AdminUIModule extends AbstractModule<AdminUIConfig> implements IEventListener
 {
     protected static final String SERVLET_PARAM_UI_CLASS = "UI";
-<<<<<<< HEAD
-    protected static final String SERVLET_PARAM_MODULE_ID = "module_id";
+    protected static final String SERVLET_PARAM_MODULE = "module_instance";
     protected static final String WIDGETSET = "widgetset";
     protected static final int HEARTBEAT_INTERVAL = 10; // in seconds
     
-    private static AdminUIModule singleton;
     VaadinServlet vaadinServlet;
     AdminUISecurity securityHandler;
     Map<String, Class<? extends IModuleConfigForm>> customForms = new HashMap<>();
-=======
-    protected static final String SERVLET_PARAM_MODULE = "module_instance";
-    protected static final String WIDGETSET = "widgetset";
-    
-    VaadinServlet vaadinServlet;    Map<String, Class<? extends IModuleConfigForm>> customForms = new HashMap<>();
->>>>>>> cf1cdd57
     Map<String, Class<? extends IModuleAdminPanel<?>>> customPanels = new HashMap<>();
     
     
@@ -128,7 +120,7 @@
             customPanels.clear();
             
             // load default panel builders
-            customPanels.put(SensorConfig.class.getCanonicalName(), SensorAdminPanel.class);
+            customPanels.put(SensorConfig.class.getCanonicalName(), SensorAdminPanel.class);        
             customPanels.put(StorageConfig.class.getCanonicalName(), StorageAdminPanel.class);
             customPanels.put(ProcessConfig.class.getCanonicalName(), ProcessAdminPanel.class);        
             customPanels.put(NetworkConfig.class.getCanonicalName(), NetworkAdminPanel.class);
@@ -295,7 +287,7 @@
                 stop();
         }
     }
-    
+
     
     protected AdminUISecurity getSecurityHandler()
     {
