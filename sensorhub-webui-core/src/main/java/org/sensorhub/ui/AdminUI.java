--- conflicted
+++ resolved
@@ -18,16 +18,6 @@
 import java.util.ArrayList;
 import java.util.HashMap;
 import java.util.List;
-<<<<<<< HEAD
-import java.util.Locale;
-import java.util.Map;
-import java.util.Properties;
-import java.util.Timer;
-import java.util.TimerTask;
-import org.sensorhub.api.client.ClientConfig;
-import org.sensorhub.api.comm.NetworkConfig;
-import org.sensorhub.api.common.IEventListener;
-=======
 import java.util.Locale;
 import java.util.Map;
 import java.util.Timer;
@@ -37,7 +27,6 @@
 import org.sensorhub.api.client.ClientConfig;
 import org.sensorhub.api.comm.NetworkConfig;
 import org.sensorhub.api.common.IEventListener;
->>>>>>> cf1cdd57
 import org.sensorhub.api.common.SensorHubException;
 import org.sensorhub.api.module.IModule;
 import org.sensorhub.api.module.ModuleConfig;
@@ -48,18 +37,10 @@
 import org.sensorhub.api.security.SecurityModuleConfig;
 import org.sensorhub.api.sensor.ISensorModule;
 import org.sensorhub.api.sensor.SensorConfig;
-<<<<<<< HEAD
-import org.sensorhub.api.service.ServiceConfig;
-import org.sensorhub.impl.SensorHub;
-import org.sensorhub.impl.common.EventBus;
-import org.sensorhub.impl.module.ModuleRegistry;
-import org.sensorhub.impl.sensor.SensorSystem;
-=======
 import org.sensorhub.api.service.ServiceConfig;
 import org.sensorhub.impl.common.EventBus;
 import org.sensorhub.impl.module.ModuleRegistry;
 import org.sensorhub.impl.sensor.SensorSystem;
->>>>>>> cf1cdd57
 import org.sensorhub.impl.service.HttpServer;
 import org.sensorhub.ui.ModuleTypeSelectionPopup.ModuleTypeSelectionCallback;
 import org.sensorhub.ui.api.IModuleAdminPanel;
@@ -78,23 +59,8 @@
 import com.vaadin.v7.data.util.converter.StringToIntegerConverter;
 import com.vaadin.event.Action;
 import com.vaadin.event.Action.Handler;
-<<<<<<< HEAD
 import com.vaadin.v7.event.ItemClickEvent;
 import com.vaadin.v7.event.ItemClickEvent.ItemClickListener;
-import com.vaadin.server.FontAwesome;
-import com.vaadin.server.Resource;
-import com.vaadin.server.ThemeResource;
-import com.vaadin.server.VaadinRequest;
-import com.vaadin.server.VaadinService;
-import com.vaadin.server.VaadinSession;
-import com.vaadin.shared.communication.PushMode;
-import com.vaadin.shared.ui.ContentMode;
-import com.vaadin.shared.ui.MarginInfo;
-import com.vaadin.shared.ui.ui.Transport;
-import com.vaadin.v7.ui.AbstractSelect.ItemDescriptionGenerator;
-=======
-import com.vaadin.event.ItemClickEvent;
-import com.vaadin.event.ItemClickEvent.ItemClickListener;
 import com.vaadin.server.FontAwesome;
 import com.vaadin.server.Resource;
 import com.vaadin.server.ThemeResource;
@@ -103,10 +69,10 @@
 import com.vaadin.server.VaadinServlet;
 import com.vaadin.server.VaadinSession;
 import com.vaadin.shared.communication.PushMode;
-import com.vaadin.shared.ui.label.ContentMode;
+import com.vaadin.shared.ui.ContentMode;
+import com.vaadin.shared.ui.MarginInfo;
 import com.vaadin.shared.ui.ui.Transport;
-import com.vaadin.ui.AbstractSelect.ItemDescriptionGenerator;
->>>>>>> cf1cdd57
+import com.vaadin.v7.ui.AbstractSelect.ItemDescriptionGenerator;
 import com.vaadin.ui.Accordion;
 import com.vaadin.ui.Alignment;
 import com.vaadin.ui.Button;
@@ -142,7 +108,6 @@
     private static final Action ADD_MODULE_ACTION = new Action("Add New Module", new ThemeResource("icons/module_add.png"));
     private static final Action REMOVE_MODULE_ACTION = new Action("Remove Module", new ThemeResource("icons/module_delete.png"));
     private static final Action START_MODULE_ACTION = new Action("Start", new ThemeResource("icons/enable.png"));
-<<<<<<< HEAD
     private static final Action STOP_MODULE_ACTION = new Action("Stop", new ThemeResource("icons/disable.gif"));
     private static final Action RESTART_MODULE_ACTION = new Action("Restart", new ThemeResource("icons/refresh.gif"));
     private static final Action REINIT_MODULE_ACTION = new Action("Force Init", new ThemeResource("icons/refresh.gif"));
@@ -152,7 +117,9 @@
     private static final String PROP_MODULE_OBJECT = "module";
     
     transient Logger log;
-    transient AdminUIConfig uiConfig;
+    transient ISensorHub hub;
+    transient AdminUIModule adminModule;
+    transient ModuleRegistry moduleRegistry;
     transient AdminUISecurity securityHandler;
     transient Map<Class<?>, TreeTable> moduleTables = new HashMap<>();
     transient IModule<?> moduleAddedFromUI;
@@ -165,12 +132,12 @@
         // retrieve module config
         try
         {
-            Properties initParams = request.getService().getDeploymentConfiguration().getInitParameters();
-            String moduleID = initParams.getProperty(AdminUIModule.SERVLET_PARAM_MODULE_ID);
-            AdminUIModule module = (AdminUIModule)SensorHub.getInstance().getModuleRegistry().getModuleById(moduleID);
-            log = module.getLogger();
-            uiConfig = module.getConfiguration();
-            securityHandler = module.securityHandler;
+            ServletContext servletContext = VaadinServlet.getCurrent().getServletContext();
+            this.adminModule = (AdminUIModule)servletContext.getAttribute(AdminUIModule.SERVLET_PARAM_MODULE);
+            this.hub = adminModule.getParentHub();
+            this.log = adminModule.getLogger();
+            this.moduleRegistry = hub.getModuleRegistry();
+            this.securityHandler = adminModule.getSecurityHandler();
         }
         catch (Exception e)
         {
@@ -212,79 +179,6 @@
         VaadinSession.getCurrent().setConverterFactory(converterFactory);
         
         // init main panels
-=======
-    private static final Action STOP_MODULE_ACTION = new Action("Stop", new ThemeResource("icons/disable.gif"));
-    private static final Action RESTART_MODULE_ACTION = new Action("Restart", new ThemeResource("icons/refresh.gif"));
-    private static final Action REINIT_MODULE_ACTION = new Action("Force Init", new ThemeResource("icons/refresh.gif"));
-    private static final Resource LOGO_ICON = new ThemeResource("icons/sensorhub_logo_128.png");
-    private static final String STYLE_LOGO = "logo";
-    private static final String PROP_STATE = "state";
-    private static final String PROP_MODULE_OBJECT = "module";
-    
-    transient Logger log;
-    transient ISensorHub hub;
-    transient AdminUIModule adminModule;
-    transient ModuleRegistry moduleRegistry;
-    transient AdminUISecurity securityHandler;
-    transient Map<Class<?>, TreeTable> moduleTables = new HashMap<>();
-    transient IModule<?> moduleAddedFromUI;
-    VerticalLayout configArea;
-    
-    
-    @Override
-    protected void init(VaadinRequest request)
-    {
-        // retrieve module config
-        try
-        {
-            ServletContext servletContext = VaadinServlet.getCurrent().getServletContext();
-            this.adminModule = (AdminUIModule)servletContext.getAttribute(AdminUIModule.SERVLET_PARAM_MODULE);
-            this.hub = adminModule.getParentHub();
-            this.log = adminModule.getLogger();
-            this.moduleRegistry = hub.getModuleRegistry();
-            this.securityHandler = adminModule.getSecurityHandler();
-        }
-        catch (Exception e)
-        {
-            throw new IllegalStateException("Cannot get UI module configuration", e);
-        }
-        
-        // log request
-        logInitRequest(request);
-        
-        // security check
-        if (!securityHandler.hasPermission(securityHandler.admin_access))
-        {
-            DisplayUtils.showUnauthorizedAccess(securityHandler.admin_access.getErrorMessage());
-            securityHandler.clearCurrentUser();
-            return;
-        }
-        
-        // register new field converter for integer numbers
-        ConverterFactory converterFactory = new DefaultConverterFactory() {
-            @Override
-            protected <Presentation, Model> Converter<Presentation, Model> findConverter(
-                    Class<Presentation> presentationType, Class<Model> modelType) {
-                // Handle String <-> Integer/Short/Long
-                if (presentationType == String.class &&
-                   (modelType == Long.class || modelType == Integer.class || modelType == Short.class )) {
-                    return (Converter<Presentation, Model>) new StringToIntegerConverter() {
-                        @Override
-                        protected NumberFormat getFormat(Locale locale) {
-                            NumberFormat format = super.getFormat(Locale.US);
-                            format.setGroupingUsed(false);
-                            return format;
-                        }
-                    };
-                }
-                // Let default factory handle the rest
-                return super.findConverter(presentationType, modelType);
-            }
-        };
-        VaadinSession.getCurrent().setConverterFactory(converterFactory);
-        
-        // init main panels
->>>>>>> cf1cdd57
         HorizontalSplitPanel splitPanel = new HorizontalSplitPanel();
         splitPanel.setMinSplitPosition(300.0f, Unit.PIXELS);
         splitPanel.setMaxSplitPosition(30.0f, Unit.PERCENTAGE);
@@ -375,12 +269,14 @@
         // init config area
         configArea = new VerticalLayout();
         configArea.setMargin(true);
-<<<<<<< HEAD
         splitPanel.addComponent(configArea);
         
         // select first tab
         stack.setSelectedTab(0);
         selectStackItem(stack);
+        
+        // register to module registry events
+        hub.getEventBus().registerListener(ModuleRegistry.EVENT_PRODUCER_ID, EventBus.MAIN_TOPIC, this);
     }
     
     
@@ -468,237 +364,6 @@
         toolbar.setWidth(100.0f, Unit.PERCENTAGE);
         toolbar.setSpacing(true);
         toolbar.setStyleName("toolbar");
-                
-        // shutdown button
-        Button shutdownButton = new Button("Shutdown");
-        shutdownButton.setDescription("Shutdown SensorHub");
-        //shutdownButton.setIcon(DEL_ICON);
-        shutdownButton.setIcon(FontAwesome.SIGN_OUT);
-        shutdownButton.addStyleName(STYLE_SMALL);
-        shutdownButton.setWidth(100.0f, Unit.PERCENTAGE);
-        shutdownButton.addClickListener(new Button.ClickListener() {
-            @Override
-            public void buttonClick(ClickEvent event)
-            {
-                // security check
-                if (!securityHandler.hasPermission(securityHandler.osh_shutdown))
-                {
-                    DisplayUtils.showUnauthorizedAccess(securityHandler.osh_shutdown.getErrorMessage());
-                    return;
-                }
-                
-                final ConfirmDialog popup = new ConfirmDialog("Are you sure you want to shutdown the sensor hub?");
-                popup.addCloseListener(new CloseListener() {
-                    @Override
-                    public void windowClose(CloseEvent e)
-                    {
-                        if (popup.isConfirmed())
-                        {                    
-                            logAction(securityHandler.osh_shutdown.getName());
-                            
-                            SensorHub.getInstance().getModuleRegistry().unregisterListener(AdminUI.this);
-                            
-                            Notification notif = new Notification(
-                                    FontAwesome.WARNING.getHtml() + "&nbsp; Shutdown Initiated...",
-                                    "UI will stop responding",
-                                    Notification.Type.ERROR_MESSAGE);
-                            notif.setHtmlContentAllowed(true);
-                            notif.show(getPage());
-                            
-                            // shutdown in separate thread
-                            new Timer().schedule(new TimerTask() {
-                                @Override
-                                public void run()
-                                {
-                                    SensorHub.getInstance().stop(false, true);
-                                    System.exit(0);
-                                }
-                            }, 1000);
-                        }
-                    }                        
-                });
-                
-                addWindow(popup);
-            }
-        });
-        toolbar.addComponent(shutdownButton);
-        
-        // restart button
-        Button restartButton = new Button("Restart");
-        restartButton.setDescription("Restart SensorHub");
-        restartButton.setIcon(REFRESH_ICON);
-        restartButton.addStyleName(STYLE_SMALL);
-        restartButton.setWidth(100.0f, Unit.PERCENTAGE);
-        restartButton.addClickListener(new Button.ClickListener() {
-            @Override
-            public void buttonClick(ClickEvent event)
-            {
-                // security check
-                if (!securityHandler.hasPermission(securityHandler.osh_restart))
-                {
-                    DisplayUtils.showUnauthorizedAccess(securityHandler.osh_restart.getErrorMessage());
-                    return;
-                }
-                
-                final ConfirmDialog popup = new ConfirmDialog("Are you sure you want to restart the sensor hub?");
-                popup.addCloseListener(new CloseListener() {
-                    @Override
-                    public void windowClose(CloseEvent e)
-                    {
-                        if (popup.isConfirmed())
-                        {                    
-                            logAction(securityHandler.osh_restart.getName());
-                            
-                            SensorHub.getInstance().getModuleRegistry().unregisterListener(AdminUI.this);
-                            
-                            Notification notif = new Notification(
-                                    FontAwesome.WARNING.getHtml() + "&nbsp; Restart Initiated...",
-                                    "UI will stop responding",
-                                    Notification.Type.ERROR_MESSAGE);
-                            notif.setHtmlContentAllowed(true);
-                            notif.show(getPage());
-                            
-                            // shutdown in separate thread
-                            new Timer().schedule(new TimerTask() {
-                                @Override
-                                public void run()
-                                {
-                                    SensorHub.getInstance().stop(false, true);
-                                    System.exit(10); // return code 10 means restart
-                                }
-                            }, 1000);
-                        }
-                    }                        
-                });
-                
-                addWindow(popup);
-            }
-        });
-        toolbar.addComponent(restartButton);
-        
-        // apply changes button
-        Button saveButton = new Button("Save");
-        saveButton.setDescription("Save SensorHub Configuration");
-        saveButton.setIcon(APPLY_ICON);
-        saveButton.addStyleName(STYLE_SMALL);
-        saveButton.setWidth(100.0f, Unit.PERCENTAGE);
-        saveButton.addClickListener(new Button.ClickListener() {
-            @Override
-            public void buttonClick(ClickEvent event)
-            {
-                // security check
-                if (!securityHandler.hasPermission(securityHandler.osh_saveconfig))
-                {
-                    DisplayUtils.showUnauthorizedAccess(securityHandler.osh_saveconfig.getErrorMessage());
-                    return;
-                }
-                
-                final ConfirmDialog popup = new ConfirmDialog("Are you sure you want to save the configuration (and override the previous one)?");
-                popup.addCloseListener(new CloseListener() {
-                    @Override
-                    public void windowClose(CloseEvent e)
-                    {
-                        if (popup.isConfirmed())
-                        {                    
-                            logAction(securityHandler.osh_saveconfig.getName());
-                            
-                            try
-                            {
-                                SensorHub.getInstance().getModuleRegistry().saveModulesConfiguration();
-                                DisplayUtils.showOperationSuccessful("SensorHub Configuration Saved");
-                            }
-                            catch (Exception ex)
-                            {
-                                String msg = "Cannot save configuration";
-                                DisplayUtils.showErrorPopup(msg, ex);
-                            }
-                        }
-                    }                        
-                });
-                
-                addWindow(popup);
-            }
-        });
-        toolbar.addComponent(saveButton);
-        
-        return toolbar;
-=======
-        splitPanel.addComponent(configArea);
-        
-        // select first tab
-        stack.setSelectedTab(1);
-        stack.setSelectedTab(0);
-        
-    	// register to module registry events
-        hub.getEventBus().registerListener(ModuleRegistry.EVENT_PRODUCER_ID, EventBus.MAIN_TOPIC, this);
-    }
-    
-    
-    protected Component buildHeader()
-    {
-        HorizontalLayout header = new HorizontalLayout();
-        header.setMargin(false);
-        header.setWidth(100.0f, Unit.PERCENTAGE);
-        
-        // logo
-        Image img = new Image(null, LOGO_ICON);
-        img.setStyleName(STYLE_LOGO);
-        header.addComponent(img);
-        header.setExpandRatio(img, 0);
-        header.setComponentAlignment(img, Alignment.MIDDLE_LEFT);
-        
-        // title
-        Label title = new Label("OpenSensorHub");
-        title.addStyleName(STYLE_H2);
-        title.addStyleName(STYLE_LOGO);
-        //title.setWidth(null);
-        header.addComponent(title);
-        header.setExpandRatio(title, 1);
-        header.setComponentAlignment(title, Alignment.MIDDLE_RIGHT);
-        
-        // about icon
-        Button about = new Button();
-        about.addStyleName(STYLE_QUIET);
-        about.addStyleName(STYLE_BORDERLESS);
-        about.setIcon(FontAwesome.QUESTION_CIRCLE);
-        about.addClickListener(new ClickListener() {
-            private static final long serialVersionUID = 1L;
-            @Override
-            public void buttonClick(ClickEvent event)
-            {
-                String version = ModuleUtils.getModuleInfo(getClass()).getModuleVersion();
-                String buildNumber = ModuleUtils.getBuildNumber(getClass());
-                Window popup = new Window("<b>About OpenSensorHub</b>");
-                popup.setIcon(LOGO_ICON);
-                popup.setCaptionAsHtml(true);
-                popup.setModal(true);
-                popup.setClosable(true);
-                popup.setResizable(false);
-                popup.center();
-                VerticalLayout content = new VerticalLayout();
-                content.setMargin(true);
-                content.setSpacing(true);
-                content.addComponent(new Label("A software platform for building smart sensor networks and the Internet of Things"));
-                content.addComponent(new Label("Licenced under <a href=\"https://www.mozilla.org/en-US/MPL/2.0\"" +
-                                               " target=\"_blank\">Mozilla Public License v2.0</a>", ContentMode.HTML));
-                content.addComponent(new Label("<b>Version:</b> " + (version != null ? version: "?"), ContentMode.HTML));
-                content.addComponent(new Label("<b>Build Number:</b> " + (buildNumber != null ? buildNumber: "?"), ContentMode.HTML));                
-                popup.setContent(content);
-                addWindow(popup);
-            }
-        });
-        header.addComponent(about);
-        header.setExpandRatio(about, 0);
-        
-        return header;
-    }
-    
-    
-    protected Component buildToolbar()
-    {
-        HorizontalLayout toolbar = new HorizontalLayout();
-        toolbar.setWidth(100.0f, Unit.PERCENTAGE);
-        toolbar.setSpacing(true);
                 
         // shutdown button
         Button shutdownButton = new Button("Shutdown");
@@ -853,19 +518,16 @@
         toolbar.addComponent(saveButton);
         
         return toolbar;
->>>>>>> cf1cdd57
     }
     
     
     protected void buildNetworkModuleList(VerticalLayout layout)
     {
-<<<<<<< HEAD
-        ModuleRegistry reg = SensorHub.getInstance().getModuleRegistry();
         ArrayList<IModule<?>> moduleList = new ArrayList<>();
         
         // add network modules to list
         moduleList.add(HttpServer.getInstance());
-        for (IModule<?> module: reg.getLoadedModules())
+        for (IModule<?> module: moduleRegistry.getLoadedModules())
         {
             ModuleConfig config = module.getConfiguration();
             if (config != null && NetworkConfig.class.isAssignableFrom(config.getClass()))
@@ -878,11 +540,10 @@
     
     protected void buildModuleList(VerticalLayout layout, final Class<?> configType)
     {
-        ModuleRegistry reg = SensorHub.getInstance().getModuleRegistry();
         ArrayList<IModule<?>> moduleList = new ArrayList<>();
         
         // add selected modules to list        
-        for (IModule<?> module: reg.getLoadedModules())
+        for (IModule<?> module: moduleRegistry.getLoadedModules())
         {
             ModuleConfig config = module.getConfiguration();
             if (config != null && configType.isAssignableFrom(config.getClass()))
@@ -890,46 +551,11 @@
         }
         
         buildModuleList(layout, moduleList, configType);
-=======
-        ArrayList<IModule<?>> moduleList = new ArrayList<>();
-        
-        // add network modules to list
-        moduleList.add(HttpServer.getInstance());
-        for (IModule<?> module: moduleRegistry.getLoadedModules())
-        {
-            ModuleConfig config = module.getConfiguration();
-            if (config != null && NetworkConfig.class.isAssignableFrom(config.getClass()))
-                moduleList.add(module);
-        }        
-        
-        buildModuleList(layout, moduleList, NetworkConfig.class);
-    }
-    
-    
-    protected void buildModuleList(VerticalLayout layout, final Class<?> configType)
-    {
-        ArrayList<IModule<?>> moduleList = new ArrayList<>();
-        
-        // add selected modules to list        
-        for (IModule<?> module: moduleRegistry.getLoadedModules())
-        {
-            ModuleConfig config = module.getConfiguration();
-            if (config != null && configType.isAssignableFrom(config.getClass()))
-                moduleList.add(module);
-        }
-        
-        buildModuleList(layout, moduleList, configType);
->>>>>>> cf1cdd57
     }
     
     
     protected void buildModuleList(VerticalLayout layout, List<IModule<?>> moduleList, final Class<?> configType)
     {
-<<<<<<< HEAD
-        final ModuleRegistry registry = SensorHub.getInstance().getModuleRegistry();
-        
-=======
->>>>>>> cf1cdd57
         // create table to display module list
         final TreeTable table = new TreeTable();
         table.setSizeFull();
@@ -1101,34 +727,6 @@
                     }
                     
                     // show popup to select among available module types
-<<<<<<< HEAD
-                    ModuleTypeSelectionPopup popup = new ModuleTypeSelectionPopup(configType, new ModuleTypeSelectionCallback() {
-                        @Override
-                        public void onSelected(ModuleConfig config)
-                        {
-                            try
-                            {
-                                // log action
-                                logAction(action, config.moduleClass);                                
-                                
-                                // load module instance
-                                IModule<?> module = registry.loadModule(config);
-                                
-                                // no need to add module to table here
-                                // it will be loaded when the LOADED event is received
-                                
-                                moduleAddedFromUI = module;
-                            }
-                            catch (NoClassDefFoundError e)
-                            {
-                                DisplayUtils.showDependencyError(config.getClass(), e);
-                            }
-                            catch (Exception e)
-                            {
-                                DisplayUtils.showErrorPopup("Cannot load module", e);
-                            }
-                        }
-=======
                     ModuleTypeSelectionPopup popup = new ModuleTypeSelectionPopup(configType, new ModuleTypeSelectionCallback() {
                         @Override
                         public void onSelected(ModuleConfig config)
@@ -1155,7 +753,6 @@
                                 DisplayUtils.showErrorPopup("Cannot load module", e);
                             }
                         }
->>>>>>> cf1cdd57
                     });
                     popup.setModal(true);
                     addWindow(popup);
@@ -1189,13 +786,8 @@
                                     
                                     try
                                     {
-<<<<<<< HEAD
-                                        table.removeItem(selectedId);
-                                        registry.destroyModule(moduleId);
-=======
                                         table.removeItem(selectedId);
                                         moduleRegistry.destroyModule(moduleId);
->>>>>>> cf1cdd57
                                         selectNone(table);
                                     }
                                     catch (SensorHubException ex)
@@ -1229,13 +821,8 @@
                                     
                                     try 
                                     {
-<<<<<<< HEAD
-                                        if (selectedModule != null)
-                                            registry.startModuleAsync(selectedModule);
-=======
                                         if (selectedModule != null)
                                             moduleRegistry.startModuleAsync(selectedModule);
->>>>>>> cf1cdd57
                                     }
                                     catch (SensorHubException ex)
                                     {
@@ -1268,13 +855,8 @@
                                     
                                     try 
                                     {
-<<<<<<< HEAD
-                                        if (selectedModule != null)
-                                            registry.stopModuleAsync(selectedModule);
-=======
                                         if (selectedModule != null)
                                             moduleRegistry.stopModuleAsync(selectedModule);
->>>>>>> cf1cdd57
                                     }
                                     catch (SensorHubException ex)
                                     {
@@ -1285,77 +867,6 @@
                         });                    
                         
                         addWindow(popup);
-<<<<<<< HEAD
-                    }
-                    else if (action == RESTART_MODULE_ACTION)
-                    {
-                        // security check
-                        if (!securityHandler.hasPermission(securityHandler.module_restart))
-                        {
-                            DisplayUtils.showUnauthorizedAccess(securityHandler.module_restart.getErrorMessage());
-                            return;
-                        }
-                        
-                        final ConfirmDialog popup = new ConfirmDialog("Are you sure you want to restart module " + moduleName + "?");
-                        popup.addCloseListener(new CloseListener() {
-                            @Override
-                            public void windowClose(CloseEvent e)
-                            {
-                                if (popup.isConfirmed())
-                                {                    
-                                    // log action
-                                    logAction(action, selectedModule);
-                                    
-                                    try 
-                                    {
-                                        if (selectedModule != null)
-                                            registry.restartModuleAsync(selectedModule);
-                                    }
-                                    catch (SensorHubException ex)
-                                    {
-                                        DisplayUtils.showErrorPopup("The module could not be restarted", ex);
-                                    }
-                                }
-                            }                        
-                        });                    
-                        
-                        addWindow(popup);
-                    }
-                    else if (action == REINIT_MODULE_ACTION)
-                    {
-                        // security check
-                        if (!securityHandler.hasPermission(securityHandler.module_init))
-                        {
-                            DisplayUtils.showUnauthorizedAccess(securityHandler.module_init.getErrorMessage());
-                            return;
-                        }
-                        
-                        final ConfirmDialog popup = new ConfirmDialog("Are you sure you want to force re-init module " + moduleName + "?");
-                        popup.addCloseListener(new CloseListener() {
-                            @Override
-                            public void windowClose(CloseEvent e)
-                            {
-                                if (popup.isConfirmed())
-                                {                    
-                                    // log action
-                                    logAction(action, selectedModule);
-                                    
-                                    try 
-                                    {
-                                        if (selectedModule != null)
-                                            registry.initModuleAsync(selectedModule, true);
-                                    }
-                                    catch (SensorHubException ex)
-                                    {
-                                        DisplayUtils.showErrorPopup("The module could not be reinitialized", ex);
-                                    }
-                                }
-                            }                        
-                        });                    
-                        
-                        addWindow(popup);
-                    }
-=======
                     }
                     else if (action == RESTART_MODULE_ACTION)
                     {
@@ -1425,7 +936,6 @@
                         
                         addWindow(popup);
                     }
->>>>>>> cf1cdd57
                 }
             }
         });        
@@ -1495,7 +1005,6 @@
     
     protected void openModuleInfo(MyBeanItem<ModuleConfig> beanItem, IModule<?> module)
     {
-<<<<<<< HEAD
         // do nothing if config area hasn't been created yet
         if (configArea == null)
             return;
@@ -1504,7 +1013,7 @@
         
         // get panel for this config object        
         Class<?> configClass = beanItem.getBean().getClass();
-        IModuleAdminPanel<IModule<?>> panel = AdminUIModule.getInstance().generatePanel(configClass);
+        IModuleAdminPanel<IModule<?>> panel = adminModule.generatePanel(configClass);
         panel.build(beanItem, module);
         
         // generate module admin panel        
@@ -1646,173 +1155,6 @@
 
 
     @Override
-    public void attach()
-    {
-        super.attach();
-        
-        // register to module registry events
-        SensorHub.getInstance().getEventBus().registerListener(ModuleRegistry.ID, EventBus.MAIN_TOPIC, this);
-    }
-    
-    
-    @Override
-    public void detach()
-    {
-        // unregister from module registry events
-        SensorHub.getInstance().getEventBus().unregisterListener(ModuleRegistry.ID, EventBus.MAIN_TOPIC, this);
-        
-        super.detach();
-=======
-        // do nothing if config area hasn't been created yet
-        if (configArea == null)
-            return;
-        
-        configArea.removeAllComponents();
-        
-        // get panel for this config object        
-        Class<?> configClass = beanItem.getBean().getClass();
-        IModuleAdminPanel<IModule<?>> panel = adminModule.generatePanel(configClass);
-        panel.build(beanItem, module);
-        
-        // generate module admin panel        
-        configArea.addComponent(panel);
-    }    
-
-
-    @Override
-    public void handleEvent(final org.sensorhub.api.common.Event<?> e)
-    {
-        if (e instanceof ModuleEvent)
-        {
-            final IModule<?> module = (IModule<?>)e.getSource();
-            final ModuleConfig config = module.getConfiguration();
-            
-            // find table and item corresponding to module
-            TreeTable table = null;
-            Item item = null;
-            for (Class<?> configClass: moduleTables.keySet())
-            {
-                if (config != null && configClass.isAssignableFrom(config.getClass()))
-                {
-                    table = moduleTables.get(configClass);          
-                    item = table.getItem(module.getLocalID());
-                    break;
-                }
-            }
-            
-            // update table according to event type
-            final TreeTable foundTable = table;
-            final Item foundItem = item;
-            switch (((ModuleEvent)e).getType())
-            {
-                case LOADED:
-                    if (foundTable != null)
-                    {
-                        access(new Runnable() {
-                            @Override
-                            public void run()
-                            {
-                                // add module to table
-                                addModuleToTable(module, foundTable);
-                                push();
-                            }
-                        });
-                    }
-                    break;
-                    
-                case CONFIG_CHANGED:
-                    if (foundItem != null)
-                    {
-                        access(new Runnable() {
-                            @Override
-                            public void run()
-                            {
-                                // update module name
-                                foundItem.getItemProperty(PROP_NAME).setValue(config.name);
-                                push();
-                            }
-                        });
-                    }
-                    break;
-                    
-                case STATE_CHANGED:
-                case ERROR:
-                    if (foundItem != null)
-                    {
-                        access(new Runnable() {
-                            @Override
-                            public void run()
-                            {
-                                // update module state
-                                ModuleState state = ((IModule<?>)e.getSource()).getCurrentState();
-                                foundItem.getItemProperty(PROP_STATE).setValue(state);
-                                
-                                // update config panel if currently visible
-                                if (module.getLocalID().equals(foundTable.getValue()))
-                                    selectModule(module, foundTable);
-                                
-                                push();
-                            }
-                        });
-                    }                    
-                    break;                                
-                    
-                default:  
-            }
-        }     
-    }
-    
-    
-    protected void logInitRequest(VaadinRequest req)
-    {
-        if (log.isInfoEnabled())
-        {
-            String ip = req.getRemoteAddr();
-            String user = req.getRemoteUser() != null ? req.getRemoteUser() : OWSUtils.ANONYMOUS_USER;
-            log.info(LOG_INIT_MSG, ip, user);
-        }
-    }
-    
-    
-    protected void logAction(String action)
-    {
-        if (log.isInfoEnabled())
-        {
-            VaadinRequest req = VaadinService.getCurrentRequest();
-            String ip = req.getRemoteAddr();
-            String user = (req.getRemoteUser() != null) ? req.getRemoteUser() : OWSUtils.ANONYMOUS_USER;
-            log.info(LOG_ACTION_MSG, action, ip, user);
-        }
-    }
-    
-    
-    protected void logAction(String action, String item)
-    {
-        if (log.isInfoEnabled())
-            logAction(action + " " + item);
-    }
-    
-    
-    protected void logAction(String action, IModule<?> module)
-    {
-        if (log.isInfoEnabled())
-            logAction(action, MsgUtils.moduleString(module));
-    }
-    
-    
-    protected void logAction(Action action, String item)
-    {
-        logAction(action.getCaption(), item);
-    }
-    
-    
-    protected void logAction(Action action, IModule<?> module)
-    {
-        logAction(action.getCaption(), module);
-    }
-    
-    
-    @Override
     public void detach()
     {
         // unregister from module registry events
@@ -1826,7 +1168,7 @@
     {
         return hub;
     }
-    
+        
     
     public AdminUIModule getParentModule()
     {
@@ -1837,6 +1179,5 @@
     public Logger getLogger()
     {
         return adminModule.getLogger();
->>>>>>> cf1cdd57
     }
 }