--- conflicted
+++ resolved
@@ -28,10 +28,6 @@
  * @author Kalyn Stricklin
  * @since Feb 2025
  */
-<<<<<<< HEAD
-
-=======
->>>>>>> 4a2a999f
 @Theme("sensorhub")
 @Title("OpenSensorHub Landing Page")
 public class LandingUI extends UI{
